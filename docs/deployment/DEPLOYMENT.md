--- conflicted
+++ resolved
@@ -8,13 +8,10 @@
 - [Installation from PyPI](#installation-from-pypi)
 - [Homebrew Tap](#homebrew-tap)
 - [Standalone Executables](#standalone-executables)
-<<<<<<< HEAD
 - [Mobile Deployments](#mobile-deployments)
-=======
 - [Linux Packages](#linux-packages)
   - [Snap](#snap)
   - [Flatpak](#flatpak)
->>>>>>> 1cfa1c07
 - [Docker Deployment](#docker-deployment)
 - [Building from Source](#building-from-source)
 - [Cross-Platform Compatibility](#cross-platform-compatibility)
@@ -196,7 +193,6 @@
 ./scripts/build_executable.sh nuitka
 ```
 
-<<<<<<< HEAD
 ## Mobile Deployments
 
 The mobile toolchain is optional and gated behind the `mobile` extras group. Install the
@@ -316,7 +312,6 @@
 | `MACOS_NOTARIZATION_PROFILE` | App Store Connect notarization profile used post-signature. |
 | `IOS_SIGNING_PROFILE` | Provisioning profile UUID for Briefcase iOS packaging. |
 | `IOS_TEAM_ID` | Apple Developer team identifier required for iOS signing. |
-=======
 ## Linux Packages
 
 Official Linux packages are produced automatically for tagged releases. Both packaging formats bundle the Python runtime, the Games Collection entry points, and GUI dependencies so you can launch the suite without a system-wide Python installation.
@@ -360,7 +355,6 @@
 ```
 
 If you only need CLI access, you can launch subcommands (such as Blackjack) directly by appending their names to the Flatpak run command (`flatpak run com.gamescollection.GamesCollection --game blackjack`).
->>>>>>> 1cfa1c07
 
 ## Docker Deployment
 
