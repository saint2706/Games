--- conflicted
+++ resolved
@@ -8,15 +8,12 @@
 - [Installation from PyPI](#installation-from-pypi)
 - [Homebrew Tap](#homebrew-tap)
 - [Standalone Executables](#standalone-executables)
-<<<<<<< HEAD
 - [Auto-Update Workflow](#auto-update-workflow)
-=======
 - [Web (PyScript)](#web-pyscript)
 - [Mobile Deployments](#mobile-deployments)
 - [Linux Packages](#linux-packages)
   - [Snap](#snap)
   - [Flatpak](#flatpak)
->>>>>>> a29808bf
 - [Docker Deployment](#docker-deployment)
 - [Building from Source](#building-from-source)
 - [Cross-Platform Compatibility](#cross-platform-compatibility)
@@ -198,7 +195,6 @@
 ./scripts/build_executable.sh nuitka
 ```
 
-<<<<<<< HEAD
 ## Auto-Update Workflow
 
 Automatic update checks are available in both the CLI launcher and the PyQt launcher. The launcher contacts two services:
@@ -222,7 +218,6 @@
 - Downloaded executables are saved to the system temporary directory. After a successful download, the GUI offers to relaunch into the new bundle when possible.
 
 If your environment performs SSL inspection, install the corporate root certificate so Python can validate HTTPS connections. Without a trusted certificate the update check gracefully falls back to offline mode.
-=======
 ## Web (PyScript)
 
 The PyScript bundle allows the launcher to run directly in the browser. It packages the Python wheel, static assets, and a PyScript front-end that communicates with the cooperative game runners.
@@ -418,7 +413,6 @@
 ```
 
 If you only need CLI access, you can launch subcommands (such as Blackjack) directly by appending their names to the Flatpak run command (`flatpak run com.gamescollection.GamesCollection --game blackjack`).
->>>>>>> a29808bf
 
 ## Docker Deployment
 
