# Deployment Guide

This guide covers different deployment methods for the Games Collection.

## Table of Contents

- [Prerequisites](#prerequisites)
- [Installation from PyPI](#installation-from-pypi)
- [Homebrew Tap](#homebrew-tap)
- [Standalone Executables](#standalone-executables)
<<<<<<< HEAD
- [Web (PyScript)](#web-pyscript)
=======
- [Mobile Deployments](#mobile-deployments)
- [Linux Packages](#linux-packages)
  - [Snap](#snap)
  - [Flatpak](#flatpak)
>>>>>>> 442cd18c
- [Docker Deployment](#docker-deployment)
- [Building from Source](#building-from-source)
- [Cross-Platform Compatibility](#cross-platform-compatibility)
- [Troubleshooting](#troubleshooting)

## Prerequisites

### Minimum Requirements

- Python 3.9 or higher (for source installation)
- 50 MB disk space (100 MB recommended)
- Terminal/Command Prompt access

### Recommended

- Python 3.11 or higher
- 100 MB disk space
- 2 GB RAM

### Platform Support

✅ **Fully Supported:**

- Linux (Ubuntu 20.04+, Debian 11+, Fedora 35+)
- macOS (10.15 Catalina or later)
- Windows (10/11)

✅ **Tested Python Versions:**

- Python 3.9
- Python 3.10
- Python 3.11
- Python 3.12

## Release Validation

All PyPI releases are gated by an automated smoke test that runs in GitHub Actions whenever a release is published or the workflow is dispatched manually. The workflow builds the source and wheel distributions, installs the generated wheel into an isolated virtual environment, and verifies two representative entry points: `games-collection --help` and `python -m games_collection.games.card.go_fish --gui-framework pyqt5 --help`. The PyPI upload proceeds only if these commands succeed, ensuring that the published artifacts are installable and expose their CLI help correctly.

## Installation from PyPI

### Standard Installation

```bash
pip install games-collection
```

### With GUI Support

```bash
pip install games-collection[gui]
```

### Development Installation

```bash
pip install games-collection[dev]
```

### Running Games

After installation, you can run games using the `games-*` commands:

```bash
# Card games
games-poker
games-blackjack
games-uno
games-war

# Paper games
games-tic-tac-toe
games-battleship
games-checkers

# Dice games
games-craps
games-bunco

# See all available games
pip show games-collection
```

## Homebrew Tap

The Homebrew tap provides a fully managed macOS installation backed by the GitHub release artifacts.

### Adding the Tap

```bash
brew tap saint2706/games-collection https://github.com/saint2706/Games
```

This command registers the tap and enables automatic updates whenever new versions are published.

### Installing the CLI

```bash
brew install games-collection
```

Homebrew installs the Python 3.11 runtime declared in the formula and wires the `games-collection` command into your `$PATH`.

### Updating to the Latest Release

```bash
brew update
brew upgrade games-collection
```

### macOS Troubleshooting

- **Missing Command Line Tools:** Run `xcode-select --install` if Homebrew reports missing developer tools.
- **Python Linking Issues:** If `/usr/local/opt/python@3.11` is not found, run `brew doctor` and reinstall `python@3.11`.
- **Stale Tap Cache:** Execute `brew update-reset` before `brew upgrade` when the tap URL changes or if audits fail.

## Standalone Executables

Standalone executables bundle all dependencies, requiring no Python installation.

### Downloading Pre-built Executables

1. Go to the [Releases page](https://github.com/saint2706/Games/releases)
1. Download the executable for your platform:
   - **Linux**: `games-collection-linux`
   - **macOS**: `games-collection-macos`
   - **Windows**: `games-collection-windows.exe`

### Running the Executable

#### Linux/macOS

```bash
# Make executable
chmod +x games-collection-linux

# Run
./games-collection-linux
```

#### Windows

```cmd
games-collection-windows.exe
```

### Building Your Own Executable

#### Using PyInstaller

```bash
# Install PyInstaller
pip install pyinstaller

# Build executable
pyinstaller build_configs/pyinstaller/games.spec --clean

# Find executable in dist/
```

#### Using Nuitka

```bash
# Install Nuitka
pip install nuitka

# Build executable
python build_configs/nuitka/build.py

# Find executable in dist/nuitka/
```

#### Using Build Script

```bash
# Build with PyInstaller (default)
./scripts/build_executable.sh pyinstaller

# Or build with Nuitka
./scripts/build_executable.sh nuitka
```

<<<<<<< HEAD
## Web (PyScript)

The PyScript bundle allows the launcher to run directly in the browser. It packages the Python wheel, static assets, and a PyScript front-end that communicates with the cooperative game runners.

### Building the bundle

```bash
python scripts/build_pyscript_bundle.py
```

The script creates a `dist/web/` directory containing the HTML, CSS, JavaScript, and packaged wheel. The generated `bundle.json` file records which wheel was embedded.

### Local preview

```bash
cd dist/web
python -m http.server 8000
# Visit http://localhost:8000 in your browser
```

PyScript runs entirely in the browser, so no additional backend process is required for testing.

### Publishing to GitHub Pages

1. Commit the contents of `dist/web/` to a branch (for example, `gh-pages`).
1. Enable GitHub Pages for that branch via the repository settings.
1. Subsequent runs of the builder can overwrite the branch contents and push updates.

### Current limitations

- Games rely on their text-based interfaces; GUI launchers are not exposed yet.
- Network multiplayer modes are unavailable because the PyScript runtime runs in an isolated browser sandbox.
- Larger games may require additional browser memory compared to native execution.
=======
## Mobile Deployments

The mobile toolchain is optional and gated behind the `mobile` extras group. Install the
dependencies locally before building:

```bash
pip install .[mobile]
```

### Local Tooling

- **Android:** Use the official Buildozer container or install the Android SDK/NDK locally.
- **Apple:** Install Xcode 15 or later and enable command line tools. BeeWare's Briefcase
  CLI orchestrates the signing and packaging flow.
- **Shared assets:** Mobile builds reuse `src/games_collection/assets`. Update the assets
  before packaging to ensure brand consistency.

### Android Builds with Buildozer

```bash
export ANDROID_KEYSTORE_PATH=$PWD/build/mobile/signing/release.keystore
export ANDROID_KEYSTORE_PASSWORD=...  # Keystore password
export ANDROID_KEY_PASSWORD=...       # Key alias password

# Decode the keystore supplied as base64
mkdir -p build/mobile/signing
base64 -d < release.keystore.b64 > "$ANDROID_KEYSTORE_PATH"

# Run Buildozer using the curated spec
docker run --rm \
  -e ANDROID_KEYSTORE_PATH \
  -e ANDROID_KEYSTORE_PASSWORD \
  -e ANDROID_KEY_PASSWORD \
  -v "$PWD":/workspace \
  -w /workspace \
  ghcr.io/kivy/buildozer:stable \
  bash -lc "python3 -m pip install .[mobile] && buildozer -v android release"

# Signed APKs land in build/mobile/android/bin/
ls build/mobile/android/bin
```

### Apple Builds with Briefcase

```bash
export MACOS_CODESIGN_IDENTITY="Developer ID Application: Example (ABCD123456)"
export MACOS_NOTARIZATION_PROFILE="GamesCollectionNotarization"
export IOS_SIGNING_PROFILE="GamesCollection-iOS"
export IOS_TEAM_ID="ABCD123456"

# Package macOS DMG
docker run --rm \
  -e MACOS_CODESIGN_IDENTITY \
  -e MACOS_NOTARIZATION_PROFILE \
  -v "$PWD":/workspace \
  -w /workspace \
  ghcr.io/beeware/briefcase:latest \
  bash -lc "python3 -m pip install .[mobile] && briefcase package macOS -r"

# Package iOS IPA
docker run --rm \
  -e IOS_SIGNING_PROFILE \
  -e IOS_TEAM_ID \
  -v "$PWD":/workspace \
  -w /workspace \
  ghcr.io/beeware/briefcase:latest \
  bash -lc "python3 -m pip install .[mobile] && briefcase package iOS -r"

ls dist/macOS
ls dist/iOS
```

Briefcase automatically discovers the `games_collection.mobile.kivy_launcher:main` entry
point and bundles the shared assets directory for both platforms.

### Emulator Smoke Tests

- **Android:** Use `adb install build/mobile/android/bin/*.apk` to sideload the release
  build. The Pixel 6 API level 34 emulator is the default target used by QA.
- **iOS:** Target the `iPhone 15` simulator with `xcrun simctl install booted dist/iOS/*.ipa`.
  Launch with `xcrun simctl launch booted org.gamescollection` to verify touch navigation.
- **macOS:** Open the generated DMG, drag the app bundle to `/Applications`, and run the
  launcher to exercise game selection and favourites.

### GitHub Actions Pipeline

The `Mobile Packages` workflow (`.github/workflows/mobile-build.yml`) is available via the
**Run workflow** button. It runs a three-target matrix:

| Target  | Container Image                    | Command                          | Artifact   |
|---------|------------------------------------|----------------------------------|------------|
| Android | `ghcr.io/kivy/buildozer:stable`    | `buildozer -v android release`   | Signed APK |
| macOS   | `ghcr.io/beeware/briefcase:latest` | `briefcase package macOS -r`     | Signed DMG |
| iOS     | `ghcr.io/beeware/briefcase:latest` | `briefcase package iOS -r`       | Signed IPA |

Workflow inputs:

- `release_tag`: Used as an artifact suffix (e.g., `android-2.0.1`).
- `smoke_test_game` (optional): Launches the provided slug via the desktop launcher to
  validate metadata before publishing mobile builds.

### Artifact Locations

- **Android:** `build/mobile/android/bin/*.apk`
- **macOS:** `dist/macOS/*.dmg`
- **iOS:** `dist/iOS/*.ipa`
- **GitHub Actions:** Uploaded as `<target>-<release_tag>` artifacts.

### Required Environment Variables

| Variable | Purpose |
|----------|---------|
| `ANDROID_KEYSTORE_B64` | Base64-encoded keystore injected into CI and decoded before the Buildozer run. |
| `ANDROID_KEYSTORE_PASSWORD` | Password used to unlock the Android keystore. |
| `ANDROID_KEY_PASSWORD` | Password for the `gamescollection` signing key alias. |
| `MACOS_CODESIGN_IDENTITY` | Identity passed to Briefcase for DMG signing. |
| `MACOS_NOTARIZATION_PROFILE` | App Store Connect notarization profile used post-signature. |
| `IOS_SIGNING_PROFILE` | Provisioning profile UUID for Briefcase iOS packaging. |
| `IOS_TEAM_ID` | Apple Developer team identifier required for iOS signing. |
## Linux Packages

Official Linux packages are produced automatically for tagged releases. Both packaging formats bundle the Python runtime, the Games Collection entry points, and GUI dependencies so you can launch the suite without a system-wide Python installation.

### Snap

The strict-mode snap exposes the CLI and GUI launchers and bundles PyQt/Pygame runtimes.

```bash
# Install from the Snap Store
sudo snap install games-collection

# Launch the main hub
games-collection
```

Strict confinement restricts access to specific hardware interfaces. Snap automatically connects the audio and display plugs, but joystick support must be granted manually:

```bash
sudo snap connect games-collection:joystick
```

The snap also declares `network`, `network-bind`, `opengl`, `x11`, and `wayland` plugs so the application can reach online leaderboards and render accelerated graphics in modern desktop environments.

### Flatpak

Tagged releases attach a Flatpak bundle that mirrors the snap payload. Install the bundle locally or add it to your Flatpak repo:

```bash
# Install the bundle in the current directory
flatpak install --user ./games-collection.flatpak

# Launch the application
flatpak run com.gamescollection.GamesCollection
```

The manifest grants access to X11, Wayland, PulseAudio/PipeWire, and the user's home directory for saving progress. Controller and joystick access is enabled via `--device=all` in the finish args. You can further relax or tighten the sandbox at runtime with overrides, for example:

```bash
flatpak override --user com.gamescollection.GamesCollection --filesystem=~/GamesCollectionSaves
```

If you only need CLI access, you can launch subcommands (such as Blackjack) directly by appending their names to the Flatpak run command (`flatpak run com.gamescollection.GamesCollection --game blackjack`).
>>>>>>> 442cd18c

## Docker Deployment

### Quick Start

```bash
# Build and run with Docker Compose
docker-compose up -d

# Access the container
docker-compose exec games bash

# Run a game
python -m games_collection.games.card.war
```

### Using Docker Directly

```bash
# Build the image
docker build -t games-collection .

# Run interactively
docker run -it games-collection

# Run with persistent statistics
docker run -it -v $(pwd)/game_stats:/home/games/.game_stats games-collection
```

### Docker Commands

```bash
# Start services
docker-compose up -d

# Stop services
docker-compose down

# View logs
docker-compose logs -f

# Rebuild image
docker-compose build --no-cache

# Remove everything
docker-compose down -v
```

## Building from Source

### Clone Repository

```bash
git clone https://github.com/saint2706/Games.git
cd Games
```

### Install in Development Mode

```bash
# Install with pip
pip install -e .

# Or with development dependencies
pip install -e .[dev]
```

### Run Games Directly

```bash
# Using Python module syntax
python -m games_collection.games.card.war
python -m games_collection.games.paper.tic_tac_toe

# Or using the launcher
python scripts/launcher.py
```

## Cross-Platform Compatibility

### Platform-Specific Considerations

#### Linux

- **GUI Games**: Requires Tkinter (usually pre-installed)

  ```bash
  # Ubuntu/Debian
  sudo apt-get install python3-tk

  # Fedora
  sudo dnf install python3-tkinter
  ```

- **Terminal**: Most games work in any terminal

- **Colors**: Requires terminal with ANSI color support

#### macOS

- **Python**: Use Python from python.org or Homebrew

  ```bash
  brew install python@3.11
  ```

- **Tkinter**: Included with official Python installers

- **Terminal**: Use Terminal.app or iTerm2

#### Windows

- **Python**: Download from python.org
- **Terminal**: Use Windows Terminal (recommended) or Command Prompt
- **Colors**: Enable ANSI colors in Windows Terminal settings
- **Tkinter**: Included with official Python installers

### Testing Your Installation

```bash
# Test basic import
python -c "from games_collection.games.card.war import WarGame; print('Success!')"

# Test crash reporter
python -c "from games_collection.core.crash_reporter import CrashReporter; print('Success!')"

# Test launcher
python scripts/launcher.py
```

## Troubleshooting

### Common Issues

#### "No module named 'colorama'"

```bash
pip install colorama
```

#### "No module named 'tkinter'"

See platform-specific instructions above for installing Tkinter.

#### Executable Won't Run (Linux/macOS)

```bash
# Make sure it's executable
chmod +x games-collection-linux

# Check if it's 64-bit (most systems)
file games-collection-linux
```

#### Windows Defender Blocks Executable

1. This is common with PyInstaller executables
1. Right-click → Properties → Unblock
1. Or add exception in Windows Defender

### Error Reporting

If you encounter errors:

1. **Check Logs**: Located in `~/.game_logs/`
1. **Crash Reports**: Located in `~/.game_logs/crashes/`
1. **Report Issues**: [GitHub Issues](https://github.com/saint2706/Games/issues)

### Getting Help

- **Documentation**: [GitHub Repository](https://github.com/saint2706/Games)
- **Issues**: [Report a Bug](https://github.com/saint2706/Games/issues/new)
- **Discussions**: [GitHub Discussions](https://github.com/saint2706/Games/discussions)

## Advanced Configuration

### Environment Variables

```bash
# Disable crash reporting
export GAMES_NO_CRASH_REPORT=1

# Enable telemetry (opt-in)
export GAMES_TELEMETRY=1

# Custom statistics directory
export GAMES_STATS_DIR=/custom/path
```

### Custom Build Options

#### PyInstaller

Edit `build_configs/pyinstaller/games.spec` to customize:

- Icon
- Console vs. windowed mode
- Additional data files
- Excluded modules

#### Nuitka

Edit `build_configs/nuitka/build.py` to customize:

- Output filename
- Optimization level
- Plugin options
- Icon

### Performance Tuning

```bash
# Use Nuitka for better performance
python build_configs/nuitka/build.py

# Or use PyInstaller with UPX compression
pyinstaller --upx-dir=/path/to/upx build_configs/pyinstaller/games.spec
```

## Uninstallation

### PyPI Installation

```bash
pip uninstall games-collection
```

### Remove User Data

```bash
# Remove statistics
rm -rf ~/.game_stats

# Remove logs
rm -rf ~/.game_logs
```

### Docker

```bash
# Remove containers and volumes
docker-compose down -v

# Remove image
docker rmi games-collection
```

## Security Considerations

- **Crash Reports**: May contain system information (opt-in)
- **Telemetry**: Disabled by default (opt-in only)
- **Statistics**: Stored locally in `~/.game_stats/`
- **Logs**: Stored locally in `~/.game_logs/`

All data is stored locally by default. No data is sent to external servers unless explicitly enabled.

## License

MIT License - See [LICENSE](../LICENSE) for details.<|MERGE_RESOLUTION|>--- conflicted
+++ resolved
@@ -8,14 +8,11 @@
 - [Installation from PyPI](#installation-from-pypi)
 - [Homebrew Tap](#homebrew-tap)
 - [Standalone Executables](#standalone-executables)
-<<<<<<< HEAD
 - [Web (PyScript)](#web-pyscript)
-=======
 - [Mobile Deployments](#mobile-deployments)
 - [Linux Packages](#linux-packages)
   - [Snap](#snap)
   - [Flatpak](#flatpak)
->>>>>>> 442cd18c
 - [Docker Deployment](#docker-deployment)
 - [Building from Source](#building-from-source)
 - [Cross-Platform Compatibility](#cross-platform-compatibility)
@@ -197,7 +194,6 @@
 ./scripts/build_executable.sh nuitka
 ```
 
-<<<<<<< HEAD
 ## Web (PyScript)
 
 The PyScript bundle allows the launcher to run directly in the browser. It packages the Python wheel, static assets, and a PyScript front-end that communicates with the cooperative game runners.
@@ -231,7 +227,6 @@
 - Games rely on their text-based interfaces; GUI launchers are not exposed yet.
 - Network multiplayer modes are unavailable because the PyScript runtime runs in an isolated browser sandbox.
 - Larger games may require additional browser memory compared to native execution.
-=======
 ## Mobile Deployments
 
 The mobile toolchain is optional and gated behind the `mobile` extras group. Install the
@@ -394,7 +389,6 @@
 ```
 
 If you only need CLI access, you can launch subcommands (such as Blackjack) directly by appending their names to the Flatpak run command (`flatpak run com.gamescollection.GamesCollection --game blackjack`).
->>>>>>> 442cd18c
 
 ## Docker Deployment
 
