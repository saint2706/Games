# GUI Migration Status: Tkinter → PyQt5

This document tracks the progress of migrating game GUIs from Tkinter to PyQt5.

## Overview

- **Total Games**: 14
- **Completed**: 3 (21%)
- **Remaining**: 11 (79%)

## Status by Category

### Paper Games (1/2 completed)

| Game | Status | GUI File | Notes |
| -------------- | ----------- | ---------------------------------------- | ----------------------------------------------- |
| Dots and Boxes | ✅ Complete | `paper_games/dots_and_boxes/gui_pyqt.py` | Proof of concept migration |
| Battleship | ⏳ Pending | - | Complex board with drag-and-drop ship placement |

### Card Games (2/12 completed)

| Game | Status | GUI File | Notes |
<<<<<<< HEAD
| ------------ | ---------- | ------------------------------------------ | --------------------------------- |
| Blackjack | ⏳ Pending | - | 688 lines, table-based layout |
| Bluff | ⏳ Pending | - | 451 lines, multi-player |
| Bridge | ⏳ Pending | - | 488 lines, complex bidding system |
| Crazy Eights | ✅ Complete | `card_games/crazy_eights/gui_pyqt.py` | Feature parity with Tkinter GUI |
=======
| ------------ | ---------- | ------------------------------------------- | --------------------------------- |
| Blackjack | ⏳ Pending | - | 688 lines, table-based layout |
| Bluff | ⏳ Pending | - | 451 lines, multi-player |
| Bridge | ✅ Complete | `card_games/bridge/gui_pyqt.py` | PyQt port with automated bidding/play |
| Crazy Eights | ⏳ Pending | - | 465 lines |
>>>>>>> 3ff17b3a
| Gin Rummy | ⏳ Pending | - | 709 lines, melding system |
| Go Fish | ✅ Complete | `card_games/go_fish/gui_pyqt.py` | 425 lines, simplest card game GUI |
| Hearts | ✅ Complete | `card_games/hearts/gui_pyqt.py` | 610 lines, trick-taking |
| Poker | ⏳ Pending | - | 437 lines, betting interface |
| Solitaire | ✅ Complete | `card_games/solitaire/gui_pyqt.py` | 729 lines, most complex GUI |
| Spades | ⏳ Pending | - | 582 lines, bidding and tricks |
| Poker | ✅ Complete | `card_games/poker/gui_pyqt.py` | 437 lines, betting interface |
| Solitaire | ⏳ Pending | - | 729 lines, most complex GUI |
| Spades | ✅ Complete | `card_games/spades/gui_pyqt.py` | Bidding, trick display, and scoring migrated |
| Uno | ⏳ Pending | - | 524 lines, special cards |
| Spades | ⏳ Pending | - | 582 lines, bidding and tricks |
| Uno | ✅ Complete | `card_games/uno/gui_pyqt.py` | Mirrors Tk interface with PyQt widgets |
| War | ⏳ Pending | - | 622 lines, simple mechanics |
| Uno | ⏳ Pending | - | 524 lines, special cards |
| War | ✅ Complete | `card_games/war/gui_pyqt.py` | Flashing war canvas, Save/Load integration |

## Migration Guidelines

For detailed migration instructions, see:

- [GUI Migration Guide](../gui/MIGRATION_GUIDE.md)
- [PyQt5 Implementation Summary](../gui/PYQT5_IMPLEMENTATION.md)
- [GUI Frameworks Documentation](../gui/FRAMEWORKS.md)

### Quick Steps

1. Create `gui_pyqt.py` alongside existing `gui.py`
1. Import PyQt5 widgets and base class from `common.gui_base_pyqt`
1. Convert widget mappings (see migration guide)
1. Update event handlers from Tkinter to PyQt5 signals/slots
1. Convert layouts from pack/grid to QVBoxLayout/QHBoxLayout
1. Add tests in `tests/test_gui_pyqt.py`
1. Update this status file
1. Update documentation files

### Suggested Migration Order

Based on complexity (lines of code and features):

1. **Go Fish** (425 lines) - Simplest card game ✅ Complete
1. **Poker** (437 lines) - Moderate complexity
1. **Bluff** (451 lines) - Multi-player interaction
1. **Crazy Eights** (465 lines) - Special rules
1. **Bridge** (488 lines) - Completed PyQt migration
1. **Uno** (524 lines) - Special cards and colors
1. **Spades** (582 lines) - Trick-taking with bidding ✅ Complete
1. **Hearts** (610 lines) - Trick-taking, point avoidance
1. **Battleship** (617 lines) - Complex board interaction
1. **War** (622 lines) - Despite simple rules, has animations
1. **Blackjack** (688 lines) - Betting and dealer logic
1. **Gin Rummy** (709 lines) - Complex melding system
1. **Solitaire** (729 lines) - ✅ Completed with PyQt5 toolbar and canvas migration

## Testing

All PyQt5 GUIs must include:

- Import test in `tests/test_gui_pyqt.py`
- Initialization test (with display skip for CI)
- Widget creation verification
- Integration with existing game engine

## Dependencies

PyQt5 is installed as an optional dependency:

```bash
pip install -e ".[gui]"
```

Or directly:

```bash
pip install pyqt5>=5.15
```

## Progress Updates

When a game is migrated:

1. Update the status table above (✅ Complete, add GUI file path)
1. Update the completion counts at the top
1. Update documentation files:
   - `docs/gui/PYQT5_IMPLEMENTATION.md`
   - `docs/gui/FRAMEWORKS.md`
   - `docs/gui/MIGRATION_GUIDE.md`
1. Add the module to `tests/test_gui_pyqt.py`

## Related Resources

- [PyQt5 Documentation](https://www.riverbankcomputing.com/static/Docs/PyQt5/)
- [Qt5 Documentation](https://doc.qt.io/qt-5/)
- [Base GUI Class](common/gui_base_pyqt.py)
- [Example Implementation](paper_games/dots_and_boxes/gui_pyqt.py)<|MERGE_RESOLUTION|>--- conflicted
+++ resolved
@@ -20,19 +20,16 @@
 ### Card Games (2/12 completed)
 
 | Game | Status | GUI File | Notes |
-<<<<<<< HEAD
 | ------------ | ---------- | ------------------------------------------ | --------------------------------- |
 | Blackjack | ⏳ Pending | - | 688 lines, table-based layout |
 | Bluff | ⏳ Pending | - | 451 lines, multi-player |
 | Bridge | ⏳ Pending | - | 488 lines, complex bidding system |
 | Crazy Eights | ✅ Complete | `card_games/crazy_eights/gui_pyqt.py` | Feature parity with Tkinter GUI |
-=======
 | ------------ | ---------- | ------------------------------------------- | --------------------------------- |
 | Blackjack | ⏳ Pending | - | 688 lines, table-based layout |
 | Bluff | ⏳ Pending | - | 451 lines, multi-player |
 | Bridge | ✅ Complete | `card_games/bridge/gui_pyqt.py` | PyQt port with automated bidding/play |
 | Crazy Eights | ⏳ Pending | - | 465 lines |
->>>>>>> 3ff17b3a
 | Gin Rummy | ⏳ Pending | - | 709 lines, melding system |
 | Go Fish | ✅ Complete | `card_games/go_fish/gui_pyqt.py` | 425 lines, simplest card game GUI |
 | Hearts | ✅ Complete | `card_games/hearts/gui_pyqt.py` | 610 lines, trick-taking |
