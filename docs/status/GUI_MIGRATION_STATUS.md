# GUI Migration Status: Tkinter → PyQt5

This document tracks the progress of migrating game GUIs from Tkinter to PyQt5.

## Overview

- **Total Games**: 14
- **Completed**: 3 (21%)
- **Remaining**: 11 (79%)

## Status by Category

### Paper Games (1/2 completed)

| Game | Status | GUI File | Notes |
| -------------- | ----------- | ---------------------------------------- | ----------------------------------------------- |
| Dots and Boxes | ✅ Complete | `paper_games/dots_and_boxes/gui_pyqt.py` | Proof of concept migration |
| Battleship | ⏳ Pending | - | Complex board with drag-and-drop ship placement |

### Card Games (2/12 completed)

| Game | Status | GUI File | Notes |
| ------------ | ---------- | -------- | --------------------------------- |
| Blackjack | ⏳ Pending | - | 688 lines, table-based layout |
| Bluff | ⏳ Pending | - | 451 lines, multi-player |
| Bridge | ✅ Complete | `card_games/bridge/gui_pyqt.py` | PyQt port with automated bidding/play |
| Crazy Eights | ⏳ Pending | - | 465 lines |
| Gin Rummy | ⏳ Pending | - | 709 lines, melding system |
| Go Fish | ✅ Complete | `card_games/go_fish/gui_pyqt.py` | 425 lines, simplest card game GUI |
| Hearts | ⏳ Pending | - | 610 lines, trick-taking |
| Poker | ✅ Complete | `card_games/poker/gui_pyqt.py` | 437 lines, betting interface |
| Solitaire | ⏳ Pending | - | 729 lines, most complex GUI |
| Spades | ⏳ Pending | - | 582 lines, bidding and tricks |
<<<<<<< HEAD
| Uno | ✅ Complete | `card_games/uno/gui_pyqt.py` | Mirrors Tk interface with PyQt widgets |
| War | ⏳ Pending | - | 622 lines, simple mechanics |
=======
| Uno | ⏳ Pending | - | 524 lines, special cards |
| War | ✅ Complete | `card_games/war/gui_pyqt.py` | Flashing war canvas, Save/Load integration |
>>>>>>> 666a511c

## Migration Guidelines

For detailed migration instructions, see:

- [GUI Migration Guide](../gui/MIGRATION_GUIDE.md)
- [PyQt5 Implementation Summary](../gui/PYQT5_IMPLEMENTATION.md)
- [GUI Frameworks Documentation](../gui/FRAMEWORKS.md)

### Quick Steps

1. Create `gui_pyqt.py` alongside existing `gui.py`
1. Import PyQt5 widgets and base class from `common.gui_base_pyqt`
1. Convert widget mappings (see migration guide)
1. Update event handlers from Tkinter to PyQt5 signals/slots
1. Convert layouts from pack/grid to QVBoxLayout/QHBoxLayout
1. Add tests in `tests/test_gui_pyqt.py`
1. Update this status file
1. Update documentation files

### Suggested Migration Order

Based on complexity (lines of code and features):

1. **Go Fish** (425 lines) - Simplest card game
1. **Poker** (437 lines) - Moderate complexity
1. **Bluff** (451 lines) - Multi-player interaction
1. **Crazy Eights** (465 lines) - Special rules
1. **Bridge** (488 lines) - Completed PyQt migration
1. **Uno** (524 lines) - Special cards and colors
1. **Spades** (582 lines) - Trick-taking with bidding
1. **Hearts** (610 lines) - Trick-taking, point avoidance
1. **Battleship** (617 lines) - Complex board interaction
1. **War** (622 lines) - Despite simple rules, has animations
1. **Blackjack** (688 lines) - Betting and dealer logic
1. **Gin Rummy** (709 lines) - Complex melding system
1. **Solitaire** (729 lines) - Most complex, multiple layouts

## Testing

All PyQt5 GUIs must include:

- Import test in `tests/test_gui_pyqt.py`
- Initialization test (with display skip for CI)
- Widget creation verification
- Integration with existing game engine

## Dependencies

PyQt5 is installed as an optional dependency:

```bash
pip install -e ".[gui]"
```

Or directly:

```bash
pip install pyqt5>=5.15
```

## Progress Updates

When a game is migrated:

1. Update the status table above (✅ Complete, add GUI file path)
1. Update the completion counts at the top
1. Update documentation files:
   - `docs/gui/PYQT5_IMPLEMENTATION.md`
   - `docs/gui/FRAMEWORKS.md`
   - `docs/gui/MIGRATION_GUIDE.md`
1. Add the module to `tests/test_gui_pyqt.py`

## Related Resources

- [PyQt5 Documentation](https://www.riverbankcomputing.com/static/Docs/PyQt5/)
- [Qt5 Documentation](https://doc.qt.io/qt-5/)
- [Base GUI Class](common/gui_base_pyqt.py)
- [Example Implementation](paper_games/dots_and_boxes/gui_pyqt.py)<|MERGE_RESOLUTION|>--- conflicted
+++ resolved
@@ -31,13 +31,10 @@
 | Poker | ✅ Complete | `card_games/poker/gui_pyqt.py` | 437 lines, betting interface |
 | Solitaire | ⏳ Pending | - | 729 lines, most complex GUI |
 | Spades | ⏳ Pending | - | 582 lines, bidding and tricks |
-<<<<<<< HEAD
 | Uno | ✅ Complete | `card_games/uno/gui_pyqt.py` | Mirrors Tk interface with PyQt widgets |
 | War | ⏳ Pending | - | 622 lines, simple mechanics |
-=======
 | Uno | ⏳ Pending | - | 524 lines, special cards |
 | War | ✅ Complete | `card_games/war/gui_pyqt.py` | Flashing war canvas, Save/Load integration |
->>>>>>> 666a511c
 
 ## Migration Guidelines
 
