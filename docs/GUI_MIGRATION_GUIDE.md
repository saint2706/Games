--- conflicted
+++ resolved
@@ -12,31 +12,20 @@
 
 ## Migration Status
 
-<<<<<<< HEAD
 **For detailed game-by-game migration status, see [MIGRATION_STATUS.md](../MIGRATION_STATUS.md) in the repository root.**
 
 ### Infrastructure (Complete)
-=======
-### Completed
->>>>>>> 3264b3cf
 
 - ✅ PyQt5 base infrastructure (`common/gui_base_pyqt.py`)
 - ✅ Dots and Boxes game (`paper_games/dots_and_boxes/gui_pyqt.py`)
 - ✅ Test framework for PyQt5 GUIs
 
-<<<<<<< HEAD
 ### Games (1/14 completed)
 
 - ✅ **Completed**: Dots and Boxes
 - ⏳ **Remaining**: 13 games
   - Paper games: Battleship
   - Card games: Blackjack, Bluff, Bridge, Crazy Eights, Gin Rummy, Go Fish, Hearts, Poker, Solitaire, Spades, Uno, War
-=======
-### Remaining
-
-- Card games: blackjack, bluff, bridge, crazy_eights, gin_rummy, go_fish, hearts, poker, solitaire, spades, uno, war
-- Paper games: battleship
->>>>>>> 3264b3cf
 
 ## Quick Start for Migration
 
