--- conflicted
+++ resolved
@@ -65,11 +65,9 @@
 | ✅ Completed | 3/14 | 21% |
 | ⏳ Remaining | 11/14 | 79% |
 
-<<<<<<< HEAD
 **Completed**: Battleship, Dots and Boxes, Go Fish
 
 **Remaining**: Blackjack, Bluff, Bridge, Crazy Eights, Gin Rummy, Hearts, Poker, Solitaire, Spades, Uno, War (card games)
-=======
 **Completed**: Dots and Boxes, Go Fish, Blackjack
 
 **Remaining**: Battleship (paper games), Bluff, Bridge, Crazy Eights, Gin Rummy, Hearts, Poker, Solitaire, Spades, Uno, War (card games)
@@ -91,7 +89,6 @@
 **Completed**: Dots and Boxes, Go Fish, Uno
 
 **Remaining**: Battleship (paper games), Blackjack, Bluff, Bridge, Crazy Eights, Gin Rummy, Hearts, Poker, Solitaire, Spades, War (card games)
->>>>>>> f075b111
 
 ## Using GUIs
 
