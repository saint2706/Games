--- conflicted
+++ resolved
@@ -60,15 +60,9 @@
 | ✅ Completed | 3/14 | 21% |
 | ⏳ Remaining | 11/14 | 79% |
 
-<<<<<<< HEAD
 **Completed**: Dots and Boxes, Go Fish, Uno
 
 **Remaining**: Battleship (paper games), Blackjack, Bluff, Bridge, Crazy Eights, Gin Rummy, Hearts, Poker, Solitaire, Spades, War (card games)
-=======
-**Completed**: Dots and Boxes, Go Fish, War
-
-**Remaining**: Battleship (paper games), Blackjack, Bluff, Bridge, Crazy Eights, Gin Rummy, Hearts, Poker, Solitaire, Spades, Uno (card games)
->>>>>>> 666a511c
 
 ## Using GUIs
 
