# GUI Framework Support

The Games repository supports multiple GUI frameworks to ensure compatibility across different environments and platforms.

## Available Frameworks

### PyQt5 (Recommended)

**Status**: Primary framework for new GUIs

PyQt5 is the recommended GUI framework for the Games repository because:

- ✅ Works in headless CI/CD environments
- ✅ Better cross-platform support (Linux, Windows, macOS)
- ✅ More robust and feature-rich
- ✅ Professional appearance with modern widgets
- ✅ Extensive documentation and community support

**Installation:**

```bash
pip install games-collection[gui]
# or
pip install pyqt5
```

**Available Games:**

- Dots and Boxes (paper_games/dots_and_boxes/gui_pyqt.py)
- Go Fish (card_games/go_fish/gui_pyqt.py)
- Solitaire (card_games/solitaire/gui_pyqt.py)
- Spades (card_games/spades/gui_pyqt.py)
- Dots and Boxes (`paper_games/dots_and_boxes/gui_pyqt.py`)
- Go Fish (`card_games/go_fish/gui_pyqt.py`)
- War (`card_games/war/gui_pyqt.py`)

### Tkinter (Legacy)

**Status**: Legacy framework, being phased out

Tkinter was the original GUI framework used in this repository. However, it has limitations:

- ❌ Not available in all Python installations
- ❌ Requires X11 display server (problematic in CI/CD)
- ❌ Less consistent cross-platform behavior
- ❌ Limited widget set

**Available Games:**

- Bridge (card_games/bridge/gui.py)
- Gin Rummy (card_games/gin_rummy/gui.py)
- Spades (card_games/spades/gui.py)

## Migration Status

**For up-to-date migration status, see [MIGRATION_STATUS.md](../MIGRATION_STATUS.md) in the repository root.**

For detailed migration instructions, see `MIGRATION_GUIDE.md`.

### Quick Summary

| Status | Count | Percentage |
| ------------ | ----- | ---------- |
| ✅ Completed | 3/14 | 21% |
| ⏳ Remaining | 11/14 | 79% |

<<<<<<< HEAD
**Completed**: Dots and Boxes, Go Fish, Bluff

**Remaining**: Battleship (paper games), Blackjack, Bridge, Crazy Eights, Gin Rummy, Hearts, Poker, Solitaire, Spades, Uno, War (card games)
=======
**Completed**: Dots and Boxes, Go Fish, Crazy Eights

**Remaining**: Battleship (paper games), Blackjack, Bluff, Bridge, Gin Rummy, Hearts, Poker, Solitaire, Spades, Uno, War (card games)
**Completed**: Dots and Boxes, Go Fish, Hearts

**Remaining**: Battleship (paper games), Blackjack, Bluff, Bridge, Crazy Eights, Gin Rummy, Poker, Solitaire, Spades, Uno, War (card games)
**Completed**: Dots and Boxes, Go Fish, Solitaire

**Remaining**: Battleship (paper games), Blackjack, Bluff, Bridge, Crazy Eights, Gin Rummy, Hearts, Poker, Spades, Uno, War (card games)
**Completed**: Dots and Boxes, Go Fish, Spades

**Remaining**: Battleship (paper games), Blackjack, Bluff, Bridge, Crazy Eights, Gin Rummy, Hearts, Poker, Solitaire, Uno, War (card games)
**Completed**: Dots and Boxes, Go Fish, Uno

**Remaining**: Battleship (paper games), Blackjack, Bluff, Bridge, Crazy Eights, Gin Rummy, Hearts, Poker, Solitaire, Spades, War (card games)
>>>>>>> 68239c46

## Using GUIs

### Running a Game with GUI

```bash
# Using module syntax (recommended)
python -m paper_games.dots_and_boxes --gui

# Using entry point (if installed via pip)
games-dots-and-boxes --gui
```

### Checking Framework Availability

Use the provided utility script:

```bash
# Check what frameworks are available
python scripts/test_gui.py --check-framework all

# List all games and their GUI support
python scripts/test_gui.py --list

# Check specific game
python scripts/test_gui.py --check-game paper_games/dots_and_boxes --framework pyqt5
```

## For Developers

### Creating a New GUI

When creating a new game GUI, use PyQt5:

```python
from PyQt5.QtWidgets import QApplication, QWidget
import sys

class MyGameGUI(QWidget):
    def __init__(self):
        super().__init__()
        self.setWindowTitle("My Game")
        # Build your GUI here

def run_gui():
    app = QApplication.instance() or QApplication(sys.argv)
    window = MyGameGUI()
    window.show()
    app.exec()

if __name__ == "__main__":
    run_gui()
```

### Using BaseGUI

For consistency, use the BaseGUI class:

```python
from common.gui_base_pyqt import BaseGUI, GUIConfig

class MyGameGUI(BaseGUI):
    def __init__(self):
        config = GUIConfig(
            window_title="My Game",
            window_width=800,
            window_height=600,
        )
        super().__init__(config=config)
        self.build_layout()

    def build_layout(self):
        # Implement your layout
        pass

    def update_display(self):
        # Update UI based on game state
        pass
```

### Testing GUIs

```python
import pytest

@pytest.mark.gui
class TestMyGamePyQt:
    def test_import(self):
        from my_game.gui_pyqt import MyGameGUI
        assert MyGameGUI is not None

    @pytest.mark.skipif(not has_display(), reason="Requires display")
    def test_initialization(self, qtbot):
        from my_game.gui_pyqt import MyGameGUI

        window = MyGameGUI()
        qtbot.addWidget(window)
        assert window is not None
```

## FAQ

### Q: Why not use Pygame?

Pygame is better suited for games with real-time graphics and animations. Most games in this repository are turn-based and benefit more from traditional widget-based GUIs that PyQt5 provides. However, Pygame is still available as an optional dependency for games that need it (like Uno's sound effects).

### Q: Can I still use tkinter?

Yes, tkinter GUIs are still available for games that haven't been migrated yet. However, they may not work in all environments (especially CI/CD systems and headless servers).

### Q: How do I migrate my game from tkinter to PyQt5?

See `MIGRATION_GUIDE.md` for a comprehensive guide with examples.

### Q: What about web-based GUIs?

Web-based GUIs are out of scope for this project, which focuses on desktop applications. However, the game engines are designed to be UI-agnostic, so you could create web frontends using Flask or similar frameworks.

## Resources

- [PyQt5 Documentation](https://www.riverbankcomputing.com/static/Docs/PyQt5/)
- [Qt Documentation](https://doc.qt.io/qt-5/)
- [Migration Guide](GUI_MIGRATION_GUIDE.md)
- [Test Utility](../scripts/test_gui.py)<|MERGE_RESOLUTION|>--- conflicted
+++ resolved
@@ -64,11 +64,9 @@
 | ✅ Completed | 3/14 | 21% |
 | ⏳ Remaining | 11/14 | 79% |
 
-<<<<<<< HEAD
 **Completed**: Dots and Boxes, Go Fish, Bluff
 
 **Remaining**: Battleship (paper games), Blackjack, Bridge, Crazy Eights, Gin Rummy, Hearts, Poker, Solitaire, Spades, Uno, War (card games)
-=======
 **Completed**: Dots and Boxes, Go Fish, Crazy Eights
 
 **Remaining**: Battleship (paper games), Blackjack, Bluff, Bridge, Gin Rummy, Hearts, Poker, Solitaire, Spades, Uno, War (card games)
@@ -84,7 +82,6 @@
 **Completed**: Dots and Boxes, Go Fish, Uno
 
 **Remaining**: Battleship (paper games), Blackjack, Bluff, Bridge, Crazy Eights, Gin Rummy, Hearts, Poker, Solitaire, Spades, War (card games)
->>>>>>> 68239c46
 
 ## Using GUIs
 
