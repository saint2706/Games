# GUI Framework Support

The Games repository supports multiple GUI frameworks to ensure compatibility across different environments and platforms.

## Available Frameworks

### PyQt5 (Recommended)

**Status**: Primary framework for new GUIs

PyQt5 is the recommended GUI framework for the Games repository because:

- ✅ Works in headless CI/CD environments
- ✅ Better cross-platform support (Linux, Windows, macOS)
- ✅ More robust and feature-rich
- ✅ Professional appearance with modern widgets
- ✅ Extensive documentation and community support

**Installation:**

```bash
pip install games-collection[gui]
# or
pip install pyqt5
```

**Available Games:**

- Dots and Boxes (paper_games/dots_and_boxes/gui_pyqt.py)
- Go Fish (card_games/go_fish/gui_pyqt.py)
<<<<<<< HEAD
- Solitaire (card_games/solitaire/gui_pyqt.py)
=======
- Spades (card_games/spades/gui_pyqt.py)
- Dots and Boxes (`paper_games/dots_and_boxes/gui_pyqt.py`)
- Go Fish (`card_games/go_fish/gui_pyqt.py`)
- War (`card_games/war/gui_pyqt.py`)
>>>>>>> 3dbc899e

### Tkinter (Legacy)

**Status**: Legacy framework, being phased out

Tkinter was the original GUI framework used in this repository. However, it has limitations:

- ❌ Not available in all Python installations
- ❌ Requires X11 display server (problematic in CI/CD)
- ❌ Less consistent cross-platform behavior
- ❌ Limited widget set

**Available Games:**

- Bridge (card_games/bridge/gui.py)
- Gin Rummy (card_games/gin_rummy/gui.py)
- Spades (card_games/spades/gui.py)

## Migration Status

**For up-to-date migration status, see [MIGRATION_STATUS.md](../MIGRATION_STATUS.md) in the repository root.**

For detailed migration instructions, see `MIGRATION_GUIDE.md`.

### Quick Summary

| Status | Count | Percentage |
| ------------ | ----- | ---------- |
| ✅ Completed | 3/14 | 21% |
| ⏳ Remaining | 11/14 | 79% |

<<<<<<< HEAD
**Completed**: Dots and Boxes, Go Fish, Solitaire

**Remaining**: Battleship (paper games), Blackjack, Bluff, Bridge, Crazy Eights, Gin Rummy, Hearts, Poker, Spades, Uno, War (card games)
=======
**Completed**: Dots and Boxes, Go Fish, Spades

**Remaining**: Battleship (paper games), Blackjack, Bluff, Bridge, Crazy Eights, Gin Rummy, Hearts, Poker, Solitaire, Uno, War (card games)
**Completed**: Dots and Boxes, Go Fish, Uno

**Remaining**: Battleship (paper games), Blackjack, Bluff, Bridge, Crazy Eights, Gin Rummy, Hearts, Poker, Solitaire, Spades, War (card games)
>>>>>>> 3dbc899e

## Using GUIs

### Running a Game with GUI

```bash
# Using module syntax (recommended)
python -m paper_games.dots_and_boxes --gui

# Using entry point (if installed via pip)
games-dots-and-boxes --gui
```

### Checking Framework Availability

Use the provided utility script:

```bash
# Check what frameworks are available
python scripts/test_gui.py --check-framework all

# List all games and their GUI support
python scripts/test_gui.py --list

# Check specific game
python scripts/test_gui.py --check-game paper_games/dots_and_boxes --framework pyqt5
```

## For Developers

### Creating a New GUI

When creating a new game GUI, use PyQt5:

```python
from PyQt5.QtWidgets import QApplication, QWidget
import sys

class MyGameGUI(QWidget):
    def __init__(self):
        super().__init__()
        self.setWindowTitle("My Game")
        # Build your GUI here

def run_gui():
    app = QApplication.instance() or QApplication(sys.argv)
    window = MyGameGUI()
    window.show()
    app.exec()

if __name__ == "__main__":
    run_gui()
```

### Using BaseGUI

For consistency, use the BaseGUI class:

```python
from common.gui_base_pyqt import BaseGUI, GUIConfig

class MyGameGUI(BaseGUI):
    def __init__(self):
        config = GUIConfig(
            window_title="My Game",
            window_width=800,
            window_height=600,
        )
        super().__init__(config=config)
        self.build_layout()

    def build_layout(self):
        # Implement your layout
        pass

    def update_display(self):
        # Update UI based on game state
        pass
```

### Testing GUIs

```python
import pytest

@pytest.mark.gui
class TestMyGamePyQt:
    def test_import(self):
        from my_game.gui_pyqt import MyGameGUI
        assert MyGameGUI is not None

    @pytest.mark.skipif(not has_display(), reason="Requires display")
    def test_initialization(self, qtbot):
        from my_game.gui_pyqt import MyGameGUI

        window = MyGameGUI()
        qtbot.addWidget(window)
        assert window is not None
```

## FAQ

### Q: Why not use Pygame?

Pygame is better suited for games with real-time graphics and animations. Most games in this repository are turn-based and benefit more from traditional widget-based GUIs that PyQt5 provides. However, Pygame is still available as an optional dependency for games that need it (like Uno's sound effects).

### Q: Can I still use tkinter?

Yes, tkinter GUIs are still available for games that haven't been migrated yet. However, they may not work in all environments (especially CI/CD systems and headless servers).

### Q: How do I migrate my game from tkinter to PyQt5?

See `MIGRATION_GUIDE.md` for a comprehensive guide with examples.

### Q: What about web-based GUIs?

Web-based GUIs are out of scope for this project, which focuses on desktop applications. However, the game engines are designed to be UI-agnostic, so you could create web frontends using Flask or similar frameworks.

## Resources

- [PyQt5 Documentation](https://www.riverbankcomputing.com/static/Docs/PyQt5/)
- [Qt Documentation](https://doc.qt.io/qt-5/)
- [Migration Guide](GUI_MIGRATION_GUIDE.md)
- [Test Utility](../scripts/test_gui.py)<|MERGE_RESOLUTION|>--- conflicted
+++ resolved
@@ -28,14 +28,11 @@
 
 - Dots and Boxes (paper_games/dots_and_boxes/gui_pyqt.py)
 - Go Fish (card_games/go_fish/gui_pyqt.py)
-<<<<<<< HEAD
 - Solitaire (card_games/solitaire/gui_pyqt.py)
-=======
 - Spades (card_games/spades/gui_pyqt.py)
 - Dots and Boxes (`paper_games/dots_and_boxes/gui_pyqt.py`)
 - Go Fish (`card_games/go_fish/gui_pyqt.py`)
 - War (`card_games/war/gui_pyqt.py`)
->>>>>>> 3dbc899e
 
 ### Tkinter (Legacy)
 
@@ -67,18 +64,15 @@
 | ✅ Completed | 3/14 | 21% |
 | ⏳ Remaining | 11/14 | 79% |
 
-<<<<<<< HEAD
 **Completed**: Dots and Boxes, Go Fish, Solitaire
 
 **Remaining**: Battleship (paper games), Blackjack, Bluff, Bridge, Crazy Eights, Gin Rummy, Hearts, Poker, Spades, Uno, War (card games)
-=======
 **Completed**: Dots and Boxes, Go Fish, Spades
 
 **Remaining**: Battleship (paper games), Blackjack, Bluff, Bridge, Crazy Eights, Gin Rummy, Hearts, Poker, Solitaire, Uno, War (card games)
 **Completed**: Dots and Boxes, Go Fish, Uno
 
 **Remaining**: Battleship (paper games), Blackjack, Bluff, Bridge, Crazy Eights, Gin Rummy, Hearts, Poker, Solitaire, Spades, War (card games)
->>>>>>> 3dbc899e
 
 ## Using GUIs
 
