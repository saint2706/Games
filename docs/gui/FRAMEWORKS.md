# GUI Framework Support

The Games repository supports multiple GUI frameworks to ensure compatibility across different environments and platforms.

## Available Frameworks

### PyQt5 (Recommended)

**Status**: Primary framework for new GUIs

PyQt5 is the recommended GUI framework for the Games repository because:

- ✅ Works in headless CI/CD environments
- ✅ Better cross-platform support (Linux, Windows, macOS)
- ✅ More robust and feature-rich
- ✅ Professional appearance with modern widgets
- ✅ Extensive documentation and community support

**Installation:**

```bash
pip install games-collection[gui]
# or
pip install pyqt5
```

**Available Games:**

<<<<<<< HEAD
- Dots and Boxes (paper_games/dots_and_boxes/gui_pyqt.py)
- Go Fish (card_games/go_fish/gui_pyqt.py)
- Spades (card_games/spades/gui_pyqt.py)
=======
- Dots and Boxes (`paper_games/dots_and_boxes/gui_pyqt.py`)
- Go Fish (`card_games/go_fish/gui_pyqt.py`)
- War (`card_games/war/gui_pyqt.py`)
>>>>>>> 679ea241

### Tkinter (Legacy)

**Status**: Legacy framework, being phased out

Tkinter was the original GUI framework used in this repository. However, it has limitations:

- ❌ Not available in all Python installations
- ❌ Requires X11 display server (problematic in CI/CD)
- ❌ Less consistent cross-platform behavior
- ❌ Limited widget set

**Available Games:**

- Bridge (card_games/bridge/gui.py)
- Gin Rummy (card_games/gin_rummy/gui.py)
- Spades (card_games/spades/gui.py)

## Migration Status

**For up-to-date migration status, see [MIGRATION_STATUS.md](../MIGRATION_STATUS.md) in the repository root.**

For detailed migration instructions, see `MIGRATION_GUIDE.md`.

### Quick Summary

| Status | Count | Percentage |
| ------------ | ----- | ---------- |
| ✅ Completed | 3/14 | 21% |
| ⏳ Remaining | 11/14 | 79% |

<<<<<<< HEAD
**Completed**: Dots and Boxes, Go Fish, Spades

**Remaining**: Battleship (paper games), Blackjack, Bluff, Bridge, Crazy Eights, Gin Rummy, Hearts, Poker, Solitaire, Uno, War (card games)
=======
**Completed**: Dots and Boxes, Go Fish, Uno

**Remaining**: Battleship (paper games), Blackjack, Bluff, Bridge, Crazy Eights, Gin Rummy, Hearts, Poker, Solitaire, Spades, War (card games)
>>>>>>> 679ea241

## Using GUIs

### Running a Game with GUI

```bash
# Using module syntax (recommended)
python -m paper_games.dots_and_boxes --gui

# Using entry point (if installed via pip)
games-dots-and-boxes --gui
```

### Checking Framework Availability

Use the provided utility script:

```bash
# Check what frameworks are available
python scripts/test_gui.py --check-framework all

# List all games and their GUI support
python scripts/test_gui.py --list

# Check specific game
python scripts/test_gui.py --check-game paper_games/dots_and_boxes --framework pyqt5
```

## For Developers

### Creating a New GUI

When creating a new game GUI, use PyQt5:

```python
from PyQt5.QtWidgets import QApplication, QWidget
import sys

class MyGameGUI(QWidget):
    def __init__(self):
        super().__init__()
        self.setWindowTitle("My Game")
        # Build your GUI here

def run_gui():
    app = QApplication.instance() or QApplication(sys.argv)
    window = MyGameGUI()
    window.show()
    app.exec()

if __name__ == "__main__":
    run_gui()
```

### Using BaseGUI

For consistency, use the BaseGUI class:

```python
from common.gui_base_pyqt import BaseGUI, GUIConfig

class MyGameGUI(BaseGUI):
    def __init__(self):
        config = GUIConfig(
            window_title="My Game",
            window_width=800,
            window_height=600,
        )
        super().__init__(config=config)
        self.build_layout()

    def build_layout(self):
        # Implement your layout
        pass

    def update_display(self):
        # Update UI based on game state
        pass
```

### Testing GUIs

```python
import pytest

@pytest.mark.gui
class TestMyGamePyQt:
    def test_import(self):
        from my_game.gui_pyqt import MyGameGUI
        assert MyGameGUI is not None

    @pytest.mark.skipif(not has_display(), reason="Requires display")
    def test_initialization(self, qtbot):
        from my_game.gui_pyqt import MyGameGUI

        window = MyGameGUI()
        qtbot.addWidget(window)
        assert window is not None
```

## FAQ

### Q: Why not use Pygame?

Pygame is better suited for games with real-time graphics and animations. Most games in this repository are turn-based and benefit more from traditional widget-based GUIs that PyQt5 provides. However, Pygame is still available as an optional dependency for games that need it (like Uno's sound effects).

### Q: Can I still use tkinter?

Yes, tkinter GUIs are still available for games that haven't been migrated yet. However, they may not work in all environments (especially CI/CD systems and headless servers).

### Q: How do I migrate my game from tkinter to PyQt5?

See `MIGRATION_GUIDE.md` for a comprehensive guide with examples.

### Q: What about web-based GUIs?

Web-based GUIs are out of scope for this project, which focuses on desktop applications. However, the game engines are designed to be UI-agnostic, so you could create web frontends using Flask or similar frameworks.

## Resources

- [PyQt5 Documentation](https://www.riverbankcomputing.com/static/Docs/PyQt5/)
- [Qt Documentation](https://doc.qt.io/qt-5/)
- [Migration Guide](GUI_MIGRATION_GUIDE.md)
- [Test Utility](../scripts/test_gui.py)<|MERGE_RESOLUTION|>--- conflicted
+++ resolved
@@ -26,15 +26,12 @@
 
 **Available Games:**
 
-<<<<<<< HEAD
 - Dots and Boxes (paper_games/dots_and_boxes/gui_pyqt.py)
 - Go Fish (card_games/go_fish/gui_pyqt.py)
 - Spades (card_games/spades/gui_pyqt.py)
-=======
 - Dots and Boxes (`paper_games/dots_and_boxes/gui_pyqt.py`)
 - Go Fish (`card_games/go_fish/gui_pyqt.py`)
 - War (`card_games/war/gui_pyqt.py`)
->>>>>>> 679ea241
 
 ### Tkinter (Legacy)
 
@@ -66,15 +63,12 @@
 | ✅ Completed | 3/14 | 21% |
 | ⏳ Remaining | 11/14 | 79% |
 
-<<<<<<< HEAD
 **Completed**: Dots and Boxes, Go Fish, Spades
 
 **Remaining**: Battleship (paper games), Blackjack, Bluff, Bridge, Crazy Eights, Gin Rummy, Hearts, Poker, Solitaire, Uno, War (card games)
-=======
 **Completed**: Dots and Boxes, Go Fish, Uno
 
 **Remaining**: Battleship (paper games), Blackjack, Bluff, Bridge, Crazy Eights, Gin Rummy, Hearts, Poker, Solitaire, Spades, War (card games)
->>>>>>> 679ea241
 
 ## Using GUIs
 
