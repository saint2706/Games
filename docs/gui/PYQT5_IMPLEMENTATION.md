--- conflicted
+++ resolved
@@ -183,13 +183,10 @@
 
 ### Games (3/14 completed)
 
-<<<<<<< HEAD
 - ✅ **Completed**: Dots and Boxes, Go Fish, Spades
 - ⏳ **Remaining**: 11 games (1 paper game, 10 card games)
-=======
 - ✅ **Completed**: Dots and Boxes, Go Fish, Uno
 - ⏳ **Remaining**: 13 games (1 paper game, 12 card games)
->>>>>>> 679ea241
 
 ## Dependencies
 
