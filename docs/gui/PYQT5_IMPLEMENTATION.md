--- conflicted
+++ resolved
@@ -209,10 +209,8 @@
 
 ### Games (3/14 completed)
 
-<<<<<<< HEAD
 - ✅ **Completed**: Dots and Boxes, Go Fish, Gin Rummy
 - ⏳ **Remaining**: 11 games (1 paper game, 10 card games)
-=======
 - ✅ **Completed**: Battleship, Dots and Boxes, Go Fish
 - ⏳ **Remaining**: 11 card games (Blackjack, Bluff, Bridge, Crazy Eights, Gin Rummy, Hearts, Poker, Solitaire, Spades, Uno, War)
 - ✅ **Completed**: Dots and Boxes, Go Fish, Bluff
@@ -227,7 +225,6 @@
 - ⏳ **Remaining**: 11 games (1 paper game, 10 card games)
 - ✅ **Completed**: Dots and Boxes, Go Fish, Uno
 - ⏳ **Remaining**: 13 games (1 paper game, 12 card games)
->>>>>>> e6ea550f
 
 ## Dependencies
 
