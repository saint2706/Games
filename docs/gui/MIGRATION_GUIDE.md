# GUI Migration Guide: From Tkinter to PyQt5

This guide explains how to migrate GUI applications from Tkinter to PyQt5 in the Games repository.

## Why Migrate to PyQt5?

1. **Better Cross-Platform Support**: PyQt5 works consistently across Linux, Windows, and macOS
1. **More Reliable**: PyQt5 is less prone to display issues in various environments
1. **Richer Widgets**: PyQt5 provides more sophisticated UI components
1. **Better Documentation**: Extensive Qt documentation and examples
1. **Professional Look**: More modern and polished appearance

## Migration Status

**For detailed game-by-game migration status, see [MIGRATION_STATUS.md](../MIGRATION_STATUS.md) in the repository root.**

### Infrastructure (Complete)

- ✅ PyQt5 base infrastructure (`common/gui_base_pyqt.py`)
- ✅ Dots and Boxes game (`paper_games/dots_and_boxes/gui_pyqt.py`)
- ✅ Test framework for PyQt5 GUIs

### Games (3/14 completed)
<<<<<<< HEAD

- ✅ **Completed**: Battleship, Dots and Boxes, Go Fish
- ⏳ **Remaining**: 11 games (card games: Blackjack, Bluff, Bridge, Crazy Eights, Gin Rummy, Hearts, Poker, Solitaire, Spades, Uno, War)
=======

- ✅ **Completed**: Dots and Boxes, Go Fish, Bluff
- ⏳ **Remaining**: 11 games
  - Paper games: Battleship
  - Card games: Blackjack, Bridge, Crazy Eights, Gin Rummy, Hearts, Poker, Solitaire, Spades, Uno, War

- ✅ **Completed**: Dots and Boxes, Go Fish, Crazy Eights
- ⏳ **Remaining**: 11 games
  - Paper games: Battleship
  - Card games: Blackjack, Bluff, Bridge, Gin Rummy, Hearts, Poker, Solitaire, Spades, Uno, War

- ✅ **Completed**: Dots and Boxes, Go Fish, Hearts
- ⏳ **Remaining**: 11 games
  - Paper games: Battleship
  - Card games: Blackjack, Bluff, Bridge, Crazy Eights, Gin Rummy, Poker, Solitaire, Spades, Uno, War
## Running PyQt5 GUIs Headlessly

Some contributors work in headless Linux environments where a display server is unavailable. Configure Qt to use the offscreen platform plugin before launching GUIs or running the PyQt5 test suite:

```bash
export QT_QPA_PLATFORM=offscreen
export XDG_RUNTIME_DIR=/tmp/qt-runtime
mkdir -p "$XDG_RUNTIME_DIR"
```

The pytest configuration in this repository sets these variables automatically, but local shells and ad-hoc scripts still need them to ensure Qt can initialize without access to a windowing system.

### Games (1/14 completed)

- ✅ **Completed**: Dots and Boxes, Go Fish, Poker
- ⏳ **Remaining**: 11 games
  - Paper games: Battleship
  - Card games: Blackjack, Bluff, Bridge, Crazy Eights, Gin Rummy, Hearts, Solitaire, Spades, Uno, War
>>>>>>> f075b111

## Quick Start for Migration

### 1. Basic Widget Mapping

| Tkinter | PyQt5 | Notes |
| --------------------------- | ---------------------------------------- | ---------------------------------------------- |
| `tk.Tk()` | `QApplication` + `QWidget`/`QMainWindow` | PyQt5 uses QApplication globally |
| `tk.Frame` | `QWidget` or `QFrame` | QFrame has borders, QWidget doesn't |
| `tk.Label` | `QLabel` | Similar API |
| `tk.Button` | `QPushButton` | Use `.clicked.connect()` instead of `command=` |
| `tk.Canvas` | Custom `QWidget` with `paintEvent()` | More powerful but requires custom painting |
| `tk.Entry` | `QLineEdit` | Similar functionality |
| `scrolledtext.ScrolledText` | `QTextEdit` | Set readonly with `.setReadOnly(True)` |
| `ttk.Style` | `QStyleSheet` or `QStyle` | Use CSS-like syntax |

### 2. Event Handling

**Tkinter:**

```python
button = tk.Button(parent, text="Click", command=self.on_click)
canvas.bind("<Button-1>", self.on_mouse_click)
canvas.bind("<Motion>", self.on_mouse_move)
```

**PyQt5:**

```python
button = QPushButton("Click", parent)
button.clicked.connect(self.on_click)

# For canvas/custom widgets, override methods:
def mousePressEvent(self, event):
    if event.button() == Qt.MouseButton.LeftButton:
        self.on_mouse_click(event)

def mouseMoveEvent(self, event):
    self.on_mouse_move(event)
```

### 3. Layout Management

**Tkinter (pack):**

```python
label.pack(side=tk.LEFT, padx=10, pady=5)
```

**PyQt5 (layout managers):**

```python
layout = QHBoxLayout()
layout.addWidget(label)
layout.setContentsMargins(10, 5, 10, 5)
parent.setLayout(layout)
```

### 4. Timers

**Tkinter:**

```python
self.root.after(500, self.callback)
```

**PyQt5:**

```python
QTimer.singleShot(500, self.callback)
```

### 5. Message Boxes

**Tkinter:**

```python
messagebox.showinfo("Title", "Message")
messagebox.showerror("Error", "Error message")
```

**PyQt5:**

```python
QMessageBox.information(self, "Title", "Message")
QMessageBox.critical(self, "Error", "Error message")
```

## Example Migration: Dots and Boxes

### Before (Tkinter)

```python
import tkinter as tk
from tkinter import messagebox

class DotsAndBoxesGUI:
    def __init__(self, root: tk.Tk, size: int = 2):
        self.root = root
        self.root.title(f"Dots and Boxes ({size}x{size})")

        self.canvas = tk.Canvas(self.root, width=300, height=300, bg="white")
        self.canvas.pack()
        self.canvas.bind("<Button-1>", self._on_click)

        button = tk.Button(self.root, text="New Game", command=self._new_game)
        button.pack()

def run_gui(size: int = 2):
    root = tk.Tk()
    DotsAndBoxesGUI(root, size=size)
    root.mainloop()
```

### After (PyQt5)

```python
from PyQt5.QtWidgets import QApplication, QWidget, QPushButton, QVBoxLayout
from PyQt5.QtCore import Qt, QTimer
from PyQt5.QtGui import QPainter, QColor, QPen

class BoardCanvas(QWidget):
    def __init__(self, gui, size: int):
        super().__init__()
        self.gui = gui
        self.setFixedSize(300, 300)

    def paintEvent(self, event):
        painter = QPainter(self)
        # Custom drawing code here

    def mousePressEvent(self, event):
        if event.button() == Qt.MouseButton.LeftButton:
            self.gui._on_click(event)

class DotsAndBoxesGUI(QWidget):
    def __init__(self, size: int = 2):
        super().__init__()
        self.setWindowTitle(f"Dots and Boxes ({size}x{size})")

        layout = QVBoxLayout()
        self.canvas = BoardCanvas(self, size)
        layout.addWidget(self.canvas)

        button = QPushButton("New Game")
        button.clicked.connect(self._new_game)
        layout.addWidget(button)

        self.setLayout(layout)

def run_gui(size: int = 2):
    app = QApplication.instance() or QApplication(sys.argv)
    window = DotsAndBoxesGUI(size=size)
    window.show()
    app.exec()
```

## Step-by-Step Migration Process

### 1. Create PyQt5 Version

Create a new file `gui_pyqt.py` alongside the existing `gui.py`:

```bash
# For card games
card_games/<game_name>/gui_pyqt.py

# For paper games
paper_games/<game_name>/gui_pyqt.py
```

### 2. Update Imports

```python
# Old
import tkinter as tk
from tkinter import messagebox, ttk

# New
from PyQt5.QtWidgets import (
    QApplication, QWidget, QLabel, QPushButton,
    QVBoxLayout, QHBoxLayout, QMessageBox
)
from PyQt5.QtCore import Qt, QTimer
from PyQt5.QtGui import QFont, QPainter, QColor
```

### 3. Convert Class Structure

```python
# Old
class GameGUI:
    def __init__(self, root: tk.Tk):
        self.root = root
        self._build_layout()

# New
class GameGUI(QWidget):
    def __init__(self):
        super().__init__()
        self._build_layout()
```

### 4. Convert Layouts

Use QVBoxLayout, QHBoxLayout, or QGridLayout instead of pack/grid.

### 5. Convert Event Handlers

Replace `.bind()` calls with signal/slot connections or override event methods.

### 6. Test

Create tests in `tests/test_gui_pyqt.py`:

```python
@pytest.mark.gui
class TestGamePyQt:
    def test_game_gui_import(self):
        from card_games.game_name.gui_pyqt import GameGUI
        assert GameGUI is not None
```

### 7. Update Entry Points

Update the game's `__main__.py` or CLI to use PyQt5 version:

```python
from common.gui_frameworks import launch_preferred_gui
from .gui import run_app as run_tk_gui
from .gui_pyqt import run_gui as run_pyqt_gui


def main():
    parser = argparse.ArgumentParser()
    parser.add_argument("--gui-framework", choices=["tkinter", "pyqt5"], default="pyqt5")
    args = parser.parse_args()

    launch_preferred_gui(
        preferred=args.gui_framework,
        tkinter_launcher=lambda: run_tk_gui(),
        pyqt_launcher=lambda: run_pyqt_gui(),
    )
```

## Common Gotchas

### 1. QApplication Must Be Created First

```python
# Always check if QApplication exists
app = QApplication.instance()
if app is None:
    app = QApplication(sys.argv)
```

### 2. Canvas Drawing

PyQt5 doesn't have a simple Canvas widget. You need to:

- Subclass QWidget
- Override `paintEvent()`
- Use QPainter for drawing

### 3. Variable Observers

Tkinter has `StringVar`, `IntVar`, etc. with `trace()`. PyQt5 uses:

- Signals/slots
- Property change events
- Manual updates

### 4. Grid/Pack vs Layouts

PyQt5 doesn't use pack() or grid() directly. All widgets must be added to layouts:

```python
# Wrong
button.show()  # Won't display properly

# Right
layout = QVBoxLayout()
layout.addWidget(button)
parent.setLayout(layout)
```

### 5. Modal Dialogs

```python
# Tkinter
result = messagebox.askyesno("Question", "Continue?")

# PyQt5
reply = QMessageBox.question(self, "Question", "Continue?",
                             QMessageBox.StandardButton.Yes |
                             QMessageBox.StandardButton.No)
result = reply == QMessageBox.StandardButton.Yes
```

## Using BaseGUI

The repository provides `common/gui_base_pyqt.py` with common utilities:

```python
from common.gui_base_pyqt import BaseGUI, GUIConfig

class MyGameGUI(BaseGUI):
    def __init__(self):
        config = GUIConfig(
            window_title="My Game",
            window_width=800,
            window_height=600,
        )
        super().__init__(config=config)
        self.build_layout()

    def build_layout(self):
        # Implement your layout
        pass

    def update_display(self):
        # Update UI based on game state
        pass
```

## Testing PyQt5 GUIs

```python
import pytest

@pytest.mark.gui
class TestMyGamePyQt:
    def test_import(self):
        from my_game.gui_pyqt import MyGameGUI
        assert MyGameGUI is not None

    @pytest.mark.skipif(not has_display(), reason="Requires display")
    def test_initialization(self, qtbot):
        from my_game.gui_pyqt import MyGameGUI

        window = MyGameGUI()
        qtbot.addWidget(window)
        assert window is not None
```

## Resources

- [PyQt5 Documentation](https://www.riverbankcomputing.com/static/Docs/PyQt5/)
- [Qt Documentation](https://doc.qt.io/qt-5/)
- [PyQt5 Tutorial](https://realpython.com/python-pyqt-gui-calculator/)

## Getting Help

If you encounter issues during migration:

1. Check this guide for common patterns
1. Review completed migrations such as `paper_games/dots_and_boxes/gui_pyqt.py`, `card_games/go_fish/gui_pyqt.py`, and `card_games/spades/gui_pyqt.py`
1. Look at completed migrations: `paper_games/dots_and_boxes/gui_pyqt.py`, `card_games/go_fish/gui_pyqt.py`, `card_games/bridge/gui_pyqt.py`
1. Consult PyQt5 documentation
1. Ask in the repository issues

## Maintenance Notes

- Keep both tkinter and PyQt5 versions during transition
- Mark tkinter versions as deprecated in docstrings
- Eventually remove tkinter versions after all migrations complete
- Update documentation to reference PyQt5 as the primary GUI framework<|MERGE_RESOLUTION|>--- conflicted
+++ resolved
@@ -21,11 +21,9 @@
 - ✅ Test framework for PyQt5 GUIs
 
 ### Games (3/14 completed)
-<<<<<<< HEAD
 
 - ✅ **Completed**: Battleship, Dots and Boxes, Go Fish
 - ⏳ **Remaining**: 11 games (card games: Blackjack, Bluff, Bridge, Crazy Eights, Gin Rummy, Hearts, Poker, Solitaire, Spades, Uno, War)
-=======
 
 - ✅ **Completed**: Dots and Boxes, Go Fish, Bluff
 - ⏳ **Remaining**: 11 games
@@ -59,7 +57,6 @@
 - ⏳ **Remaining**: 11 games
   - Paper games: Battleship
   - Card games: Blackjack, Bluff, Bridge, Crazy Eights, Gin Rummy, Hearts, Solitaire, Spades, Uno, War
->>>>>>> f075b111
 
 ## Quick Start for Migration
 
