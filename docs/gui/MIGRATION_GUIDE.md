# GUI Migration Guide: From Tkinter to PyQt5

This guide explains how to migrate GUI applications from Tkinter to PyQt5 in the Games repository.

## Why Migrate to PyQt5?

1. **Better Cross-Platform Support**: PyQt5 works consistently across Linux, Windows, and macOS
1. **More Reliable**: PyQt5 is less prone to display issues in various environments
1. **Richer Widgets**: PyQt5 provides more sophisticated UI components
1. **Better Documentation**: Extensive Qt documentation and examples
1. **Professional Look**: More modern and polished appearance

## Migration Status

**For detailed game-by-game migration status, see [MIGRATION_STATUS.md](../MIGRATION_STATUS.md) in the repository root.**

### Infrastructure (Complete)

- ✅ PyQt5 base infrastructure (`common/gui_base_pyqt.py`)
- ✅ Dots and Boxes game (`paper_games/dots_and_boxes/gui_pyqt.py`)
- ✅ Test framework for PyQt5 GUIs

### Games (3/14 completed)
<<<<<<< HEAD

- ✅ **Completed**: Dots and Boxes, Go Fish, Gin Rummy
- ⏳ **Remaining**: 11 games
  - Paper games: Battleship
  - Card games: Blackjack, Bluff, Bridge, Crazy Eights, Hearts, Poker, Solitaire, Spades, Uno, War
=======

- ✅ **Completed**: Battleship, Dots and Boxes, Go Fish
- ⏳ **Remaining**: 11 games (card games: Blackjack, Bluff, Bridge, Crazy Eights, Gin Rummy, Hearts, Poker, Solitaire, Spades, Uno, War)

- ✅ **Completed**: Dots and Boxes, Go Fish, Bluff
- ⏳ **Remaining**: 11 games
  - Paper games: Battleship
  - Card games: Blackjack, Bridge, Crazy Eights, Gin Rummy, Hearts, Poker, Solitaire, Spades, Uno, War

- ✅ **Completed**: Dots and Boxes, Go Fish, Crazy Eights
- ⏳ **Remaining**: 11 games
  - Paper games: Battleship
  - Card games: Blackjack, Bluff, Bridge, Gin Rummy, Hearts, Poker, Solitaire, Spades, Uno, War

- ✅ **Completed**: Dots and Boxes, Go Fish, Hearts
- ⏳ **Remaining**: 11 games
  - Paper games: Battleship
  - Card games: Blackjack, Bluff, Bridge, Crazy Eights, Gin Rummy, Poker, Solitaire, Spades, Uno, War
## Running PyQt5 GUIs Headlessly

Some contributors work in headless Linux environments where a display server is unavailable. Configure Qt to use the offscreen platform plugin before launching GUIs or running the PyQt5 test suite:

```bash
export QT_QPA_PLATFORM=offscreen
export XDG_RUNTIME_DIR=/tmp/qt-runtime
mkdir -p "$XDG_RUNTIME_DIR"
```

The pytest configuration in this repository sets these variables automatically, but local shells and ad-hoc scripts still need them to ensure Qt can initialize without access to a windowing system.

### Games (1/14 completed)

- ✅ **Completed**: Dots and Boxes, Go Fish, Poker
- ⏳ **Remaining**: 11 games
  - Paper games: Battleship
  - Card games: Blackjack, Bluff, Bridge, Crazy Eights, Gin Rummy, Hearts, Solitaire, Spades, Uno, War
>>>>>>> e6ea550f

## Quick Start for Migration

### 1. Basic Widget Mapping

| Tkinter | PyQt5 | Notes |
| --------------------------- | ---------------------------------------- | ---------------------------------------------- |
| `tk.Tk()` | `QApplication` + `QWidget`/`QMainWindow` | PyQt5 uses QApplication globally |
| `tk.Frame` | `QWidget` or `QFrame` | QFrame has borders, QWidget doesn't |
| `tk.Label` | `QLabel` | Similar API |
| `tk.Button` | `QPushButton` | Use `.clicked.connect()` instead of `command=` |
| `tk.Canvas` | Custom `QWidget` with `paintEvent()` | More powerful but requires custom painting |
| `tk.Entry` | `QLineEdit` | Similar functionality |
| `scrolledtext.ScrolledText` | `QTextEdit` | Set readonly with `.setReadOnly(True)` |
| `ttk.Style` | `QStyleSheet` or `QStyle` | Use CSS-like syntax |

### 2. Event Handling

**Tkinter:**

```python
button = tk.Button(parent, text="Click", command=self.on_click)
canvas.bind("<Button-1>", self.on_mouse_click)
canvas.bind("<Motion>", self.on_mouse_move)
```

**PyQt5:**

```python
button = QPushButton("Click", parent)
button.clicked.connect(self.on_click)

# For canvas/custom widgets, override methods:
def mousePressEvent(self, event):
    if event.button() == Qt.MouseButton.LeftButton:
        self.on_mouse_click(event)

def mouseMoveEvent(self, event):
    self.on_mouse_move(event)
```

### 3. Layout Management

**Tkinter (pack):**

```python
label.pack(side=tk.LEFT, padx=10, pady=5)
```

**PyQt5 (layout managers):**

```python
layout = QHBoxLayout()
layout.addWidget(label)
layout.setContentsMargins(10, 5, 10, 5)
parent.setLayout(layout)
```

### 4. Timers

**Tkinter:**

```python
self.root.after(500, self.callback)
```

**PyQt5:**

```python
QTimer.singleShot(500, self.callback)
```

### 5. Message Boxes

**Tkinter:**

```python
messagebox.showinfo("Title", "Message")
messagebox.showerror("Error", "Error message")
```

**PyQt5:**

```python
QMessageBox.information(self, "Title", "Message")
QMessageBox.critical(self, "Error", "Error message")
```

## Example Migration: Dots and Boxes

### Before (Tkinter)

```python
import tkinter as tk
from tkinter import messagebox

class DotsAndBoxesGUI:
    def __init__(self, root: tk.Tk, size: int = 2):
        self.root = root
        self.root.title(f"Dots and Boxes ({size}x{size})")

        self.canvas = tk.Canvas(self.root, width=300, height=300, bg="white")
        self.canvas.pack()
        self.canvas.bind("<Button-1>", self._on_click)

        button = tk.Button(self.root, text="New Game", command=self._new_game)
        button.pack()

def run_gui(size: int = 2):
    root = tk.Tk()
    DotsAndBoxesGUI(root, size=size)
    root.mainloop()
```

### After (PyQt5)

```python
from PyQt5.QtWidgets import QApplication, QWidget, QPushButton, QVBoxLayout
from PyQt5.QtCore import Qt, QTimer
from PyQt5.QtGui import QPainter, QColor, QPen

class BoardCanvas(QWidget):
    def __init__(self, gui, size: int):
        super().__init__()
        self.gui = gui
        self.setFixedSize(300, 300)

    def paintEvent(self, event):
        painter = QPainter(self)
        # Custom drawing code here

    def mousePressEvent(self, event):
        if event.button() == Qt.MouseButton.LeftButton:
            self.gui._on_click(event)

class DotsAndBoxesGUI(QWidget):
    def __init__(self, size: int = 2):
        super().__init__()
        self.setWindowTitle(f"Dots and Boxes ({size}x{size})")

        layout = QVBoxLayout()
        self.canvas = BoardCanvas(self, size)
        layout.addWidget(self.canvas)

        button = QPushButton("New Game")
        button.clicked.connect(self._new_game)
        layout.addWidget(button)

        self.setLayout(layout)

def run_gui(size: int = 2):
    app = QApplication.instance() or QApplication(sys.argv)
    window = DotsAndBoxesGUI(size=size)
    window.show()
    app.exec()
```

## Step-by-Step Migration Process

### 1. Create PyQt5 Version

Create a new file `gui_pyqt.py` alongside the existing `gui.py`:

```bash
# For card games
card_games/<game_name>/gui_pyqt.py

# For paper games
paper_games/<game_name>/gui_pyqt.py
```

### 2. Update Imports

```python
# Old
import tkinter as tk
from tkinter import messagebox, ttk

# New
from PyQt5.QtWidgets import (
    QApplication, QWidget, QLabel, QPushButton,
    QVBoxLayout, QHBoxLayout, QMessageBox
)
from PyQt5.QtCore import Qt, QTimer
from PyQt5.QtGui import QFont, QPainter, QColor
```

### 3. Convert Class Structure

```python
# Old
class GameGUI:
    def __init__(self, root: tk.Tk):
        self.root = root
        self._build_layout()

# New
class GameGUI(QWidget):
    def __init__(self):
        super().__init__()
        self._build_layout()
```

### 4. Convert Layouts

Use QVBoxLayout, QHBoxLayout, or QGridLayout instead of pack/grid.

### 5. Convert Event Handlers

Replace `.bind()` calls with signal/slot connections or override event methods.

### 6. Test

Create tests in `tests/test_gui_pyqt.py`:

```python
@pytest.mark.gui
class TestGamePyQt:
    def test_game_gui_import(self):
        from card_games.game_name.gui_pyqt import GameGUI
        assert GameGUI is not None
```

### 7. Update Entry Points

Update the game's `__main__.py` or CLI to use PyQt5 version:

```python
from common.gui_frameworks import launch_preferred_gui
from .gui import run_app as run_tk_gui
from .gui_pyqt import run_gui as run_pyqt_gui


def main():
    parser = argparse.ArgumentParser()
    parser.add_argument("--gui-framework", choices=["tkinter", "pyqt5"], default="pyqt5")
    args = parser.parse_args()

    launch_preferred_gui(
        preferred=args.gui_framework,
        tkinter_launcher=lambda: run_tk_gui(),
        pyqt_launcher=lambda: run_pyqt_gui(),
    )
```

## Common Gotchas

### 1. QApplication Must Be Created First

```python
# Always check if QApplication exists
app = QApplication.instance()
if app is None:
    app = QApplication(sys.argv)
```

### 2. Canvas Drawing

PyQt5 doesn't have a simple Canvas widget. You need to:

- Subclass QWidget
- Override `paintEvent()`
- Use QPainter for drawing

### 3. Variable Observers

Tkinter has `StringVar`, `IntVar`, etc. with `trace()`. PyQt5 uses:

- Signals/slots
- Property change events
- Manual updates

### 4. Grid/Pack vs Layouts

PyQt5 doesn't use pack() or grid() directly. All widgets must be added to layouts:

```python
# Wrong
button.show()  # Won't display properly

# Right
layout = QVBoxLayout()
layout.addWidget(button)
parent.setLayout(layout)
```

### 5. Modal Dialogs

```python
# Tkinter
result = messagebox.askyesno("Question", "Continue?")

# PyQt5
reply = QMessageBox.question(self, "Question", "Continue?",
                             QMessageBox.StandardButton.Yes |
                             QMessageBox.StandardButton.No)
result = reply == QMessageBox.StandardButton.Yes
```

## Using BaseGUI

The repository provides `common/gui_base_pyqt.py` with common utilities:

```python
from common.gui_base_pyqt import BaseGUI, GUIConfig

class MyGameGUI(BaseGUI):
    def __init__(self):
        config = GUIConfig(
            window_title="My Game",
            window_width=800,
            window_height=600,
        )
        super().__init__(config=config)
        self.build_layout()

    def build_layout(self):
        # Implement your layout
        pass

    def update_display(self):
        # Update UI based on game state
        pass
```

## Testing PyQt5 GUIs

```python
import pytest

@pytest.mark.gui
class TestMyGamePyQt:
    def test_import(self):
        from my_game.gui_pyqt import MyGameGUI
        assert MyGameGUI is not None

    @pytest.mark.skipif(not has_display(), reason="Requires display")
    def test_initialization(self, qtbot):
        from my_game.gui_pyqt import MyGameGUI

        window = MyGameGUI()
        qtbot.addWidget(window)
        assert window is not None
```

## Resources

- [PyQt5 Documentation](https://www.riverbankcomputing.com/static/Docs/PyQt5/)
- [Qt Documentation](https://doc.qt.io/qt-5/)
- [PyQt5 Tutorial](https://realpython.com/python-pyqt-gui-calculator/)

## Getting Help

If you encounter issues during migration:

1. Check this guide for common patterns
1. Review completed migrations such as `paper_games/dots_and_boxes/gui_pyqt.py`, `card_games/go_fish/gui_pyqt.py`, and `card_games/spades/gui_pyqt.py`
1. Look at completed migrations: `paper_games/dots_and_boxes/gui_pyqt.py`, `card_games/go_fish/gui_pyqt.py`, `card_games/bridge/gui_pyqt.py`
1. Consult PyQt5 documentation
1. Ask in the repository issues

## Maintenance Notes

- Keep both tkinter and PyQt5 versions during transition
- Mark tkinter versions as deprecated in docstrings
- Eventually remove tkinter versions after all migrations complete
- Update documentation to reference PyQt5 as the primary GUI framework<|MERGE_RESOLUTION|>--- conflicted
+++ resolved
@@ -21,13 +21,11 @@
 - ✅ Test framework for PyQt5 GUIs
 
 ### Games (3/14 completed)
-<<<<<<< HEAD
 
 - ✅ **Completed**: Dots and Boxes, Go Fish, Gin Rummy
 - ⏳ **Remaining**: 11 games
   - Paper games: Battleship
   - Card games: Blackjack, Bluff, Bridge, Crazy Eights, Hearts, Poker, Solitaire, Spades, Uno, War
-=======
 
 - ✅ **Completed**: Battleship, Dots and Boxes, Go Fish
 - ⏳ **Remaining**: 11 games (card games: Blackjack, Bluff, Bridge, Crazy Eights, Gin Rummy, Hearts, Poker, Solitaire, Spades, Uno, War)
@@ -64,7 +62,6 @@
 - ⏳ **Remaining**: 11 games
   - Paper games: Battleship
   - Card games: Blackjack, Bluff, Bridge, Crazy Eights, Gin Rummy, Hearts, Solitaire, Spades, Uno, War
->>>>>>> e6ea550f
 
 ## Quick Start for Migration
 
