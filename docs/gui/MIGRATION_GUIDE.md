--- conflicted
+++ resolved
@@ -20,9 +20,7 @@
 - ✅ Dots and Boxes game (`paper_games/dots_and_boxes/gui_pyqt.py`)
 - ✅ Test framework for PyQt5 GUIs
 
-<<<<<<< HEAD
 ### Games (3/14 completed)
-=======
 ## Running PyQt5 GUIs Headlessly
 
 Some contributors work in headless Linux environments where a display server is unavailable. Configure Qt to use the offscreen platform plugin before launching GUIs or running the PyQt5 test suite:
@@ -36,7 +34,6 @@
 The pytest configuration in this repository sets these variables automatically, but local shells and ad-hoc scripts still need them to ensure Qt can initialize without access to a windowing system.
 
 ### Games (1/14 completed)
->>>>>>> b4889d62
 
 - ✅ **Completed**: Dots and Boxes, Go Fish, Poker
 - ⏳ **Remaining**: 11 games
