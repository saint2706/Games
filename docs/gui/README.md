--- conflicted
+++ resolved
@@ -106,12 +106,9 @@
 
 - ✅ Dots and Boxes
 - ✅ Go Fish
-<<<<<<< HEAD
 - ✅ Spades
-=======
 - ✅ Uno
 - ✅ War
->>>>>>> 679ea241
 
 ### Remaining (11/14)
 
@@ -127,11 +124,8 @@
 - Gin Rummy
 - Hearts
 - Solitaire
-<<<<<<< HEAD
 - Uno
-=======
 - Spades
->>>>>>> 679ea241
 - War
 - Uno
 
