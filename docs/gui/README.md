--- conflicted
+++ resolved
@@ -106,14 +106,11 @@
 
 - ✅ Dots and Boxes
 - ✅ Go Fish
-<<<<<<< HEAD
 - ✅ Hearts
-=======
 - ✅ Solitaire
 - ✅ Spades
 - ✅ Uno
 - ✅ War
->>>>>>> a6281a22
 
 ### Remaining (11/14)
 
@@ -127,10 +124,7 @@
 - Bluff
 - Crazy Eights
 - Gin Rummy
-<<<<<<< HEAD
-=======
 - Hearts
->>>>>>> a6281a22
 - Poker
 - Spades
 - Solitaire
