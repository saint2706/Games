--- conflicted
+++ resolved
@@ -39,11 +39,8 @@
 
    - pytest-qt integration
    - Import and structure validation
-<<<<<<< HEAD
    - All tests passing (now covering Dots and Boxes, Go Fish, Bluff)
-=======
    - Coverage for Dots and Boxes, Go Fish, and Bridge modules
->>>>>>> 68239c46
 
 1. **Documentation**
 
@@ -108,16 +105,13 @@
 
 - ✅ Dots and Boxes
 - ✅ Go Fish
-<<<<<<< HEAD
 - ✅ Bluff
-=======
 - ✅ Crazy Eights
 - ✅ Hearts
 - ✅ Solitaire
 - ✅ Spades
 - ✅ Uno
 - ✅ War
->>>>>>> 68239c46
 
 ### Remaining (11/14)
 
