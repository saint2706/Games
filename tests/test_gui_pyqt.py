--- conflicted
+++ resolved
@@ -41,16 +41,13 @@
 class TestDotsAndBoxesPyQt:
     """Test Dots and Boxes PyQt5 GUI components."""
 
-<<<<<<< HEAD
-    @pytest.mark.skipif(not sys.platform.startswith("linux") or not sys.stdout.isatty(), reason="Requires display")
-=======
+    @pytest.mark.skipif(not sys.platform.startswith("linux") or not sys.stdout.isatty(), reason="Requires display")
     def test_dots_boxes_pyqt_gui_import(self):
         """Test that Dots and Boxes PyQt5 GUI can be imported."""
         from paper_games.dots_and_boxes.gui_pyqt import DotsAndBoxesGUI
 
         assert DotsAndBoxesGUI is not None
 
->>>>>>> f075b111
     def test_dots_boxes_pyqt_gui_initialization(self, qtbot):
         """Test Dots and Boxes PyQt5 GUI initialization."""
         try:
@@ -117,16 +114,13 @@
 class TestGoFishPyQt:
     """Test Go Fish PyQt5 GUI components."""
 
-<<<<<<< HEAD
-    @pytest.mark.skipif(not sys.platform.startswith("linux") or not sys.stdout.isatty(), reason="Requires display")
-=======
+    @pytest.mark.skipif(not sys.platform.startswith("linux") or not sys.stdout.isatty(), reason="Requires display")
     def test_go_fish_pyqt_gui_import(self):
         """Test that Go Fish PyQt5 GUI can be imported."""
         from card_games.go_fish.gui_pyqt import GoFishGUI
 
         assert GoFishGUI is not None
 
->>>>>>> f075b111
     def test_go_fish_pyqt_gui_initialization(self, qtbot):
         """Test Go Fish PyQt5 GUI initialization."""
         try:
