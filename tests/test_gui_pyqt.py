"""Tests for PyQt5 GUI implementations.

These tests verify that PyQt5-based GUI components work correctly."""

from __future__ import annotations

import os
import pathlib
import sys
import tempfile
from importlib import import_module
from typing import Sequence, TYPE_CHECKING

import pytest

PROJECT_ROOT = pathlib.Path(__file__).resolve().parents[1]
if str(PROJECT_ROOT) not in sys.path:
    sys.path.insert(0, str(PROJECT_ROOT))

# Ensure PyQt can operate in headless environments
os.environ.setdefault("QT_QPA_PLATFORM", "offscreen")
runtime_dir_env = os.environ.get("XDG_RUNTIME_DIR")
runtime_dir = pathlib.Path(runtime_dir_env) if runtime_dir_env else pathlib.Path(tempfile.gettempdir()) / "qt-runtime"
runtime_dir.mkdir(parents=True, exist_ok=True)
if sys.platform != "win32":
    runtime_dir.chmod(0o700)
os.environ["XDG_RUNTIME_DIR"] = str(runtime_dir)

# Check if PyQt5 is available
try:
    from PyQt5 import QtWidgets  # noqa: F401

    PYQT5_AVAILABLE = True
except ImportError:
    PYQT5_AVAILABLE = False

pytestmark = pytest.mark.skipif(not PYQT5_AVAILABLE, reason="PyQt5 not available")


@pytest.mark.gui
class TestDotsAndBoxesPyQt:
    """Test Dots and Boxes PyQt5 GUI components."""

    def test_dots_boxes_pyqt_gui_import(self):
        """Test that Dots and Boxes PyQt5 GUI can be imported."""
        from paper_games.dots_and_boxes.gui_pyqt import DotsAndBoxesGUI

        assert DotsAndBoxesGUI is not None

    def test_dots_boxes_pyqt_gui_initialization(self, qtbot):
        """Test Dots and Boxes PyQt5 GUI initialization."""
        try:
            from paper_games.dots_and_boxes.gui_pyqt import DotsAndBoxesGUI

            window = DotsAndBoxesGUI(size=2, show_hints=False)
            qtbot.addWidget(window)
            assert window is not None
            assert window.game is not None
            assert window.size == 2
            assert window.player_turn is True
        except Exception as e:
            if "display" in str(e).lower() or "DISPLAY" in str(e):
                pytest.skip("No display available for GUI testing")
            raise


@pytest.mark.gui
class TestBaseGUIPyQt:
    """Test PyQt5 BaseGUI components."""

    def test_base_gui_pyqt_import(self):
        """Test that PyQt5 BaseGUI can be imported."""
        from common.gui_base_pyqt import BaseGUI, GUIConfig

        assert BaseGUI is not None
        assert GUIConfig is not None

    def test_gui_config_defaults(self):
        """Test GUIConfig default values."""
        from common.gui_base_pyqt import GUIConfig

        config = GUIConfig()
        assert config.window_title == "Game"
        assert config.window_width == 800
        assert config.window_height == 600
        assert config.enable_sounds is False
        assert config.enable_animations is True


@pytest.mark.gui
class TestGoFishPyQt:
    """Test Go Fish PyQt5 GUI components."""

    def test_go_fish_pyqt_gui_import(self):
        """Test that Go Fish PyQt5 GUI can be imported."""
        from card_games.go_fish.gui_pyqt import GoFishGUI

        assert GoFishGUI is not None

    def test_go_fish_pyqt_gui_initialization(self, qtbot):
        """Test Go Fish PyQt5 GUI initialization."""
        try:
            from card_games.go_fish.game import GoFishGame
            from card_games.go_fish.gui_pyqt import GoFishGUI

            game = GoFishGame(num_players=2)
            window = GoFishGUI(game)
            qtbot.addWidget(window)
            assert window is not None
            assert window.game is not None
            assert len(window.player_rows) == 2
        except Exception as e:
            if "display" in str(e).lower() or "DISPLAY" in str(e):
                pytest.skip("No display available for GUI testing")
            raise


@pytest.mark.gui
<<<<<<< HEAD
class TestSolitairePyQt:
    """Test Solitaire PyQt5 GUI components."""

    def test_solitaire_pyqt_gui_import(self):
        """Test that Solitaire PyQt5 GUI can be imported."""

        from card_games.solitaire.gui_pyqt import SolitaireWindow

        assert SolitaireWindow is not None

    @pytest.mark.skipif(not sys.platform.startswith("linux") or not sys.stdout.isatty(), reason="Requires display")
    def test_solitaire_pyqt_gui_initialization(self, qtbot):
        """Test Solitaire PyQt5 GUI initialization."""

        try:
            from card_games.solitaire.game import SolitaireGame
            from card_games.solitaire.gui_pyqt import SolitaireWindow

            game = SolitaireGame()
            window = SolitaireWindow(game)
            qtbot.addWidget(window)
            assert window.game is not None
            assert window.selected_source is None
=======
class TestSpadesPyQt:
    """Test Spades PyQt5 GUI components."""

    def test_spades_pyqt_gui_import(self):
        """Test that Spades PyQt5 GUI can be imported."""

        from card_games.spades.gui_pyqt import SpadesPyQtGUI

        assert SpadesPyQtGUI is not None

    @pytest.mark.skipif(not sys.platform.startswith("linux") or not sys.stdout.isatty(), reason="Requires display")
    def test_spades_pyqt_gui_initialization(self, qtbot):
        """Test Spades PyQt5 GUI initialization."""

        try:
            from card_games.spades.gui_pyqt import SpadesPyQtGUI

            window = SpadesPyQtGUI()
            qtbot.addWidget(window)
            assert window is not None
            assert window.game is not None
            assert window.human_player is not None
class TestUnoPyQt:
    """Test Uno PyQt5 GUI components."""

    def test_uno_pyqt_gui_import(self):
        """Ensure the Uno PyQt5 GUI can be imported."""

        from card_games.uno.gui_pyqt import PyQtUnoInterface

        assert PyQtUnoInterface is not None

    @pytest.mark.skipif(not sys.platform.startswith("linux") or not sys.stdout.isatty(), reason="Requires display")
    def test_uno_pyqt_gui_initialization(self, qtbot):
        """Test Uno PyQt5 GUI initialization."""

        try:
            from card_games.uno.gui_pyqt import PyQtUnoInterface
            from card_games.uno.uno import UnoPlayer

            players = [UnoPlayer("You", is_human=True), UnoPlayer("Bot", personality="balanced")]
            window = PyQtUnoInterface(players)
            qtbot.addWidget(window)
            assert window is not None
            assert len(window.players) == 2
>>>>>>> 3dbc899e
        except Exception as e:
            if "display" in str(e).lower() or "DISPLAY" in str(e):
                pytest.skip("No display available for GUI testing")
            raise


@pytest.mark.gui
def test_pyqt5_modules_available():
    """Test that PyQt5 GUI modules can be imported."""
    gui_modules = [
        "paper_games.dots_and_boxes.gui_pyqt",
        "card_games.go_fish.gui_pyqt",
<<<<<<< HEAD
        "card_games.solitaire.gui_pyqt",
=======
        "card_games.spades.gui_pyqt",
        "card_games.uno.gui_pyqt",
>>>>>>> 3dbc899e
        "common.gui_base_pyqt",
    ]

    available_modules = []
    for module_name in gui_modules:
        try:
            __import__(module_name)
            available_modules.append(module_name)
        except ImportError as e:
            if "pyqt5" not in str(e).lower():
                raise

    # At least some GUI modules should be available if PyQt5 is present
    if PYQT5_AVAILABLE:
        assert len(available_modules) > 0, "No PyQt5 GUI modules available despite PyQt5 being present"<|MERGE_RESOLUTION|>--- conflicted
+++ resolved
@@ -116,7 +116,6 @@
 
 
 @pytest.mark.gui
-<<<<<<< HEAD
 class TestSolitairePyQt:
     """Test Solitaire PyQt5 GUI components."""
 
@@ -140,7 +139,6 @@
             qtbot.addWidget(window)
             assert window.game is not None
             assert window.selected_source is None
-=======
 class TestSpadesPyQt:
     """Test Spades PyQt5 GUI components."""
 
@@ -186,7 +184,6 @@
             qtbot.addWidget(window)
             assert window is not None
             assert len(window.players) == 2
->>>>>>> 3dbc899e
         except Exception as e:
             if "display" in str(e).lower() or "DISPLAY" in str(e):
                 pytest.skip("No display available for GUI testing")
@@ -199,12 +196,9 @@
     gui_modules = [
         "paper_games.dots_and_boxes.gui_pyqt",
         "card_games.go_fish.gui_pyqt",
-<<<<<<< HEAD
         "card_games.solitaire.gui_pyqt",
-=======
         "card_games.spades.gui_pyqt",
         "card_games.uno.gui_pyqt",
->>>>>>> 3dbc899e
         "common.gui_base_pyqt",
     ]
 
