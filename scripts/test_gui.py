--- conflicted
+++ resolved
@@ -130,19 +130,16 @@
     Returns:
         Tuple of (exists, module_path)
     """
-<<<<<<< HEAD
     key = f"{category}/{game}"
     if framework == "tkinter":
         module_name = TKINTER_MODULE_OVERRIDES.get(key, f"{category}.{game}.gui")
     else:  # pyqt5
         module_name = PYQT_MODULE_OVERRIDES.get(key, f"{category}.{game}.gui_pyqt")
-=======
     module_suffix = FRAMEWORK_SUFFIXES.get(framework)
     if module_suffix is None:
         raise ValueError(f"Unknown framework '{framework}'")
 
     module_name = f"{category}.{game}.{module_suffix}"
->>>>>>> f075b111
 
     try:
         __import__(module_name)
