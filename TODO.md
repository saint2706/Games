--- conflicted
+++ resolved
@@ -168,11 +168,7 @@
 - [x] Refactor common GUI code into reusable components
 - [x] Extract shared AI logic into strategy pattern implementations
 - [ ] Implement type hints throughout entire codebase
-<<<<<<< HEAD
 - [ ] Add pre-commit hooks for linting and formatting
-=======
-- [x] Add pre-commit hooks for linting and formatting
->>>>>>> 9190657a
 - [x] Create abstract base classes for game engines
 - [ ] Implement dependency injection for better testability
 - [x] Add code complexity analysis and reduce high-complexity methods
