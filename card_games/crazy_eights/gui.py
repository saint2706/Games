"""Graphical interface for the Crazy Eights card game.

The GUI is built with Tkinter and layers on top of :class:`CrazyEightsGame`.
It focuses on presenting the discard pile, draw pile, and a scoreboard while
keeping the player's hand fully interactive. Clicking a card plays it when
legal; eights prompt a suit selector popover to choose the next suit. The log
mirrors all engine actions, including the automated opponents that play out
their turns immediately after the human move.
"""

from __future__ import annotations

from collections import Counter
from typing import Any, Optional

from card_games.common.cards import Card, Suit
from card_games.crazy_eights.game import CrazyEightsGame, Player
<<<<<<< HEAD
from common.gui_base import TKINTER_AVAILABLE, BaseGUI, GUIConfig
=======
from common.gui_base import TKINTER_AVAILABLE, BaseGUI, GUIConfig, tk, ttk
>>>>>>> ea441a5a

if not TKINTER_AVAILABLE:  # pragma: no cover - Tkinter unavailable environments
    raise ImportError("Tkinter is required to use the Crazy Eights GUI")


class CrazyEightsGUI(BaseGUI):
    """Tkinter GUI that visualises and runs a Crazy Eights match."""

    def __init__(self, root: tk.Tk, game: CrazyEightsGame, config: Optional[GUIConfig] = None) -> None:
        """Initialise the Crazy Eights GUI.

        Args:
            root: The Tkinter root window.
            game: Game engine instance to visualise.
            config: Optional configuration overrides for the GUI.
        """
        gui_config = config or GUIConfig(
            window_title="Crazy Eights",
            window_width=1080,
            window_height=720,
            log_height=14,
            log_width=70,
        )
        super().__init__(root, gui_config)

        self.game = game
        self._current_turn_name: str = ""
        self._draws_this_turn: int = 0
        self._game_over: bool = False
        self._suit_dialog: Optional[tk.Toplevel] = None

        self.turn_var = tk.StringVar(value="Preparing table...")
        self.active_card_var = tk.StringVar(value="Top card: —")
        self.deck_var = tk.StringVar(value="Draw pile: 52")
        self.status_message = tk.StringVar(value="Welcome to Crazy Eights! Click a card to play.")

        self.build_layout()
        self.update_display()
        self._log("Game ready. You go first!")
        self.root.after(400, self._advance_ai_turns)

    def build_layout(self) -> None:
        """Create the complete window layout."""
        theme = self.current_theme
        colors = theme.colors

        self.root.columnconfigure(0, weight=1)
        self.root.rowconfigure(0, weight=1)

        container = tk.Frame(self.root, bg=colors.background)
        container.grid(row=0, column=0, sticky="nsew")
        container.columnconfigure(0, weight=1)
        container.rowconfigure(1, weight=1)

        # Header with turn information and pile summaries
        header = tk.Frame(container, bg=colors.background, padx=16, pady=12)
        header.grid(row=0, column=0, sticky="ew")
        header.columnconfigure(1, weight=1)

        tk.Label(
            header,
            textvariable=self.turn_var,
            font=(theme.font_family, theme.font_size + 4, "bold"),
            bg=colors.background,
            fg=colors.foreground,
        ).grid(row=0, column=0, sticky="w")

        tk.Label(
            header,
            textvariable=self.active_card_var,
            font=(theme.font_family, theme.font_size + 2),
            bg=colors.background,
            fg=colors.primary,
        ).grid(row=0, column=1, sticky="w", padx=20)

        tk.Label(
            header,
            textvariable=self.deck_var,
            font=(theme.font_family, theme.font_size + 2),
            bg=colors.background,
            fg=colors.secondary,
        ).grid(row=0, column=2, sticky="e")

        # Central board with scoreboard and log
        board = tk.Frame(container, bg=colors.background, padx=16, pady=10)
        board.grid(row=1, column=0, sticky="nsew")
        board.columnconfigure(0, weight=1)
        board.columnconfigure(1, weight=2)
        board.rowconfigure(0, weight=1)

        scoreboard_frame = self.create_label_frame(board, "Table scoreboard")
        scoreboard_frame.grid(row=0, column=0, sticky="nsew", padx=(0, 12))
        scoreboard_frame.columnconfigure(0, weight=1)
        self.scoreboard_body = tk.Frame(scoreboard_frame, bg=colors.background)
        self.scoreboard_body.pack(fill=tk.BOTH, expand=True)

        log_frame = self.create_label_frame(board, "Game log")
        log_frame.grid(row=0, column=1, sticky="nsew")
        log_frame.columnconfigure(0, weight=1)
        log_frame.rowconfigure(0, weight=1)
        self.log_widget = self.create_log_widget(log_frame)
        self.log_widget.grid(row=0, column=0, sticky="nsew")

        # Hand and controls
        hand_section = self.create_label_frame(container, "Your hand")
        hand_section.grid(row=2, column=0, sticky="ew", padx=16, pady=(0, 16))
        hand_section.columnconfigure(0, weight=1)

        tk.Label(
            hand_section,
            textvariable=self.status_message,
            font=(theme.font_family, theme.font_size + 1),
            bg=colors.background,
            fg=colors.info,
            anchor="w",
            pady=4,
        ).grid(row=0, column=0, sticky="ew")

        self.hand_frame = tk.Frame(hand_section, bg=colors.background)
        self.hand_frame.grid(row=1, column=0, sticky="ew", pady=(6, 4))
        for column in range(12):
            self.hand_frame.columnconfigure(column, weight=1)

        controls = tk.Frame(hand_section, bg=colors.background)
        controls.grid(row=2, column=0, sticky="ew", pady=(6, 0))
        controls.columnconfigure(0, weight=1)
        controls.columnconfigure(1, weight=1)

        self.draw_button = ttk.Button(controls, text="Draw card", command=self._on_draw_card)
        self.draw_button.grid(row=0, column=0, sticky="ew", padx=(0, 8))

        self.pass_button = ttk.Button(controls, text="Pass", command=self._on_pass_turn)
        self.pass_button.grid(row=0, column=1, sticky="ew")

    def update_display(self) -> None:
        """Refresh labels, scoreboard, and hand to match the engine state."""
        summary = self.game.get_state_summary()
        theme = self.current_theme
        colors = theme.colors

        self.turn_var.set(f"Current player: {summary['current_player']}")
        top_card_text = summary["top_card"] or "—"
        if summary["active_suit"]:
            top_card_text = f"{top_card_text} (Suit in play: {summary['active_suit']})"
        self.active_card_var.set(f"Top card: {top_card_text}")
        self.deck_var.set(f"Draw pile: {summary['deck_cards']} cards")

        if summary["current_player"] != self._current_turn_name:
            self._current_turn_name = summary["current_player"]
            if self._is_human_turn():
                self._draws_this_turn = 0

        self._render_scoreboard(summary, colors)
        self._render_hand()
        self._update_controls(summary)

        if summary["state"] == "GAME_OVER" and not self._game_over:
            self._handle_game_over()

    def _render_scoreboard(self, summary: dict[str, Any], colors: Any) -> None:
        """Render scoreboard rows for each player."""
        for widget in self.scoreboard_body.winfo_children():
            widget.destroy()

        current = summary["current_player"]
        max_score = max((player["score"] for player in summary["players"]), default=0)

        for index, player in enumerate(summary["players"]):
            is_current = player["name"] == current and summary["state"] != "GAME_OVER"
            is_winner = summary["state"] == "GAME_OVER" and player["score"] == max_score and max_score > 0
            row_bg = colors.highlight if is_current else colors.background
            if is_winner:
                row_bg = colors.success
            text_fg = colors.foreground if not is_winner else "#FFFFFF"
            row = tk.Frame(self.scoreboard_body, bg=row_bg, padx=6, pady=4)
            row.grid(row=index, column=0, sticky="ew", pady=2)
            row.columnconfigure(1, weight=1)

            name_label = tk.Label(row, text=player["name"], bg=row_bg, fg=text_fg, anchor="w")
            name_label.grid(row=0, column=0, sticky="w")

            info_text = f"Cards: {player['hand_size']}"
            if player["score"]:
                info_text += f" | Score: {player['score']}"
            tk.Label(row, text=info_text, bg=row_bg, fg=text_fg, anchor="w").grid(row=0, column=1, sticky="w")

    def _render_hand(self) -> None:
        """Show the human player's hand as clickable card buttons."""
        for widget in self.hand_frame.winfo_children():
            widget.destroy()

        human = self.game.players[0]
        playable = human.get_playable_cards(self.game.active_suit, self.game.active_rank)
        is_turn = self._is_human_turn()

        if not human.hand:
            tk.Label(
                self.hand_frame,
                text="(No cards)",
                bg=self.current_theme.colors.background,
                fg=self.current_theme.colors.secondary,
            ).grid(row=0, column=0, sticky="w")
            return

        for index, card in enumerate(sorted(human.hand, key=lambda c: (c.suit.value, c.value))):
            state = tk.NORMAL if is_turn and card in playable else tk.DISABLED
            btn = tk.Button(
                self.hand_frame,
                text=str(card),
                width=6,
                relief=tk.RAISED,
                state=state,
                command=lambda c=card: self._on_card_clicked(c),
                font=(self.current_theme.font_family, self.current_theme.font_size + 2, "bold"),
                bg="#ffffff" if card.rank != "8" else "#fde68a",
            )
            btn.grid(row=index // 12, column=index % 12, padx=4, pady=4, sticky="ew")
            if card in playable:
                btn.configure(bg="#d1fae5")

    def _update_controls(self, summary: dict[str, Any]) -> None:
        """Enable/disable draw and pass controls based on turn context."""
        human_turn = self._is_human_turn() and not self._game_over
        if human_turn:
            self.draw_button.state(["!disabled"])
            human = self.game.players[0]
            playable = human.get_playable_cards(self.game.active_suit, self.game.active_rank)
            if playable:
                self.status_message.set("Choose a card to play or draw from the pile.")
            else:
                self.status_message.set("No playable cards. Draw from the pile.")
            allow_pass = False
            if not playable:
                if self.game.draw_limit == 0:
                    allow_pass = summary["deck_cards"] == 0 and self._draws_this_turn > 0
                else:
                    allow_pass = self._draws_this_turn >= self.game.draw_limit
            if allow_pass:
                self.pass_button.state(["!disabled"])
            else:
                self.pass_button.state(["disabled"])
        else:
            self.draw_button.state(["disabled"])
            self.pass_button.state(["disabled"])
            if not self._game_over:
                self.status_message.set("Waiting for opponents...")

    def _is_human_turn(self) -> bool:
        """Determine whether the first player (human) has the turn."""
        return self.game.get_current_player() == self.game.players[0]

    def _on_card_clicked(self, card: Card) -> None:
        """Handle a click on a card in the human hand."""
        if not self._is_human_turn() or self._game_over:
            return
        if card.rank == "8":
            self._prompt_suit_selection(card)
            return
        self._play_card(card, None)

    def _play_card(self, card: Card, new_suit: Optional[Suit]) -> None:
        """Play the selected card and handle results."""
        result = self.game.play_card(card, new_suit)
        if not result["success"]:
            self.status_message.set(result["message"])
            self._log(result["message"])
            return

        self._log(result["message"])
        self._draws_this_turn = 0
        self.update_display()

        if result.get("game_over"):
            self._handle_game_over()
        else:
            self.root.after(450, self._advance_ai_turns)

    def _prompt_suit_selection(self, card: Card) -> None:
        """Open a modal dialog to choose a suit when an eight is played."""
        if self._suit_dialog is not None:
            return

        dialog = tk.Toplevel(self.root)
        dialog.title("Choose a suit")
        dialog.transient(self.root)
        dialog.grab_set()
        dialog.resizable(False, False)
        dialog.configure(bg=self.current_theme.colors.background, padx=16, pady=12)

        tk.Label(
            dialog,
            text="Select the suit to continue:",
            font=(self.current_theme.font_family, self.current_theme.font_size + 2, "bold"),
            bg=self.current_theme.colors.background,
            fg=self.current_theme.colors.foreground,
        ).pack(anchor="w", pady=(0, 8))

        for suit in Suit:
            tk.Button(
                dialog,
                text=f"{suit.name.title()} {suit.value}",
                width=18,
                command=lambda s=suit: self._finalise_suit_choice(dialog, card, s),
            ).pack(fill=tk.X, pady=4)

        dialog.protocol("WM_DELETE_WINDOW", lambda: self._finalise_suit_choice(dialog, card, None))
        self._suit_dialog = dialog

    def _finalise_suit_choice(self, dialog: tk.Toplevel, card: Card, suit: Optional[Suit]) -> None:
        """Close the suit dialog and play the eight with the chosen suit."""
        dialog.grab_release()
        dialog.destroy()
        self._suit_dialog = None
        if suit is None:
            self.status_message.set("Suit selection cancelled. Choose again.")
            return
        self._play_card(card, suit)

    def _on_draw_card(self) -> None:
        """Draw a card for the human player."""
        if not self._is_human_turn() or self._game_over:
            return
        result = self.game.draw_card()
        self._draws_this_turn += 1 if result["success"] else 0
        if result["success"]:
            card = result.get("card")
            card_text = f" ({card})" if isinstance(card, Card) else ""
            self._log(result["message"] + card_text)
        else:
            self._log(result["message"])
            self.status_message.set(result["message"])
        self.update_display()

    def _on_pass_turn(self) -> None:
        """Pass the turn after drawing the maximum allowed cards."""
        if not self._is_human_turn() or self._game_over:
            return
        result = self.game.pass_turn()
        if result["success"]:
            self._log(result["message"])
            self._draws_this_turn = 0
            self.update_display()
            self.root.after(450, self._advance_ai_turns)
        else:
            self.status_message.set(result["message"])
            self._log(result["message"])

    def _advance_ai_turns(self) -> None:
        """Automatically resolve AI turns until the human is active again."""
        if self._game_over:
            return
        if self._is_human_turn():
            self.update_display()
            return

        current_player = self.game.get_current_player()
        self.status_message.set(f"{current_player.name} is thinking...")
        self.root.after(350, self._execute_ai_turn)

    def _execute_ai_turn(self) -> None:
        """Execute a single AI turn and schedule subsequent turns."""
        if self._game_over:
            return

        player = self.game.get_current_player()
        if player == self.game.players[0]:
            self.update_display()
            return

        playable = player.get_playable_cards(self.game.active_suit, self.game.active_rank)
        if playable:
            card = self._select_ai_card(playable)
            suit = self._select_ai_suit(player) if card.rank == "8" else None
            result = self.game.play_card(card, suit)
            self._log(result["message"])
            self.update_display()
            if result.get("game_over"):
                self._handle_game_over()
                return
            self.root.after(450, self._advance_ai_turns)
            return

        draws = 0
        drew_card = False
        while self.game.draw_limit == 0 or draws < self.game.draw_limit:
            draw_result = self.game.draw_card()
            if not draw_result["success"]:
                self._log(draw_result["message"])
                break
            draws += 1
            drew_card = True
            card = draw_result.get("card")
            card_desc = f" ({card})" if isinstance(card, Card) else ""
            self._log(draw_result["message"] + card_desc)
            if player.has_playable_card(self.game.active_suit, self.game.active_rank):
                break

            if self.game.draw_limit == 0:
                continue

        if player.has_playable_card(self.game.active_suit, self.game.active_rank):
            self.root.after(350, self._advance_ai_turns)
            return

        if drew_card:
            result = self.game.pass_turn()
            if result["success"]:
                self._log(result["message"])
        else:
            # No cards available to draw; prevent infinite loop
            result = self.game.pass_turn()
            if result["success"]:
                self._log(result["message"])

        self.update_display()
        if self._game_over:
            return
        self.root.after(450, self._advance_ai_turns)

    def _select_ai_card(self, playable: list[Card]) -> Card:
        """Choose which card an AI should play."""
        non_eights = [card for card in playable if card.rank != "8"]
        if non_eights:
            return max(non_eights, key=lambda card: card.value)
        return playable[0]

    def _select_ai_suit(self, player: Player) -> Suit:
        """Select a suit for an AI after playing an eight."""
        suit_counts = Counter(card.suit for card in player.hand if card.rank != "8")
        if not suit_counts:
            return Suit.HEARTS
        return max(suit_counts.items(), key=lambda item: item[1])[0]

    def _handle_game_over(self) -> None:
        """Handle end-of-game UI updates."""
        self._game_over = True
        summary = self.game.get_state_summary()
        winner = max(summary["players"], key=lambda player: player["score"])
        self.status_message.set(f"Game over! {winner['name']} wins with {winner['score']} points.")
        self._log(self.status_message.get())
        self.draw_button.state(["disabled"])
        self.pass_button.state(["disabled"])
        self.update_display()

    def _log(self, message: str) -> None:
        """Append a message to the game log widget."""
        self.log_message(self.log_widget, message)<|MERGE_RESOLUTION|>--- conflicted
+++ resolved
@@ -15,11 +15,7 @@
 
 from card_games.common.cards import Card, Suit
 from card_games.crazy_eights.game import CrazyEightsGame, Player
-<<<<<<< HEAD
-from common.gui_base import TKINTER_AVAILABLE, BaseGUI, GUIConfig
-=======
 from common.gui_base import TKINTER_AVAILABLE, BaseGUI, GUIConfig, tk, ttk
->>>>>>> ea441a5a
 
 if not TKINTER_AVAILABLE:  # pragma: no cover - Tkinter unavailable environments
     raise ImportError("Tkinter is required to use the Crazy Eights GUI")
