"""A collection of interactive, text-based and GUI-based card game implementations.

This package provides a suite of classic card games, each with its own engine,
bot AI, and user interface. The games included are:
- Blackjack
- Bluff (also known as Cheat or I Doubt It)
- Poker (Texas Hold'em)
- Uno

Each game can be run as a standalone application from the command line.
"""

# Export the subpackages so ``import card_games`` presents the available games
# in a discoverable list.
__all__ = [
    "poker",
    "bluff",
    "uno",
    "blackjack",
<<<<<<< HEAD
    "pinochle",
=======
    "canasta",
>>>>>>> 75676338
]<|MERGE_RESOLUTION|>--- conflicted
+++ resolved
@@ -17,9 +17,6 @@
     "bluff",
     "uno",
     "blackjack",
-<<<<<<< HEAD
     "pinochle",
-=======
     "canasta",
->>>>>>> 75676338
 ]