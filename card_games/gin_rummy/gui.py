"""Graphical interface for the Gin Rummy card game."""

from __future__ import annotations

from typing import Optional

from card_games.common.cards import Card, format_cards
from card_games.gin_rummy.game import (
    GinRummyGame,
    GinRummyPlayer,
    HandAnalysis,
    Meld,
    MeldType,
)
<<<<<<< HEAD
from common.gui_base import TKINTER_AVAILABLE, BaseGUI, GUIConfig

if TKINTER_AVAILABLE:  # pragma: no cover - UI specific branch
    import tkinter as tk
else:  # pragma: no cover - fallback for headless environments
    tk = None  # type: ignore
=======
from common.gui_base import TKINTER_AVAILABLE, BaseGUI, GUIConfig, tk
>>>>>>> ea441a5a


def _format_meld(meld: Meld) -> str:
    """Return a short textual description for ``meld``."""

    label = "Set" if meld.meld_type == MeldType.SET else "Run"
    return f"{label}: {format_cards(meld.cards)}"


class GinRummyGUI(BaseGUI):
    """Tkinter-powered interface that visualises a Gin Rummy match."""

    def __init__(
        self,
        root: tk.Tk,
        *,
        players: Optional[list[GinRummyPlayer]] = None,
        config: Optional[GUIConfig] = None,
    ) -> None:
        if not TKINTER_AVAILABLE:  # pragma: no cover - defensive guard
            raise RuntimeError("tkinter is required to launch the Gin Rummy GUI")

        config = config or GUIConfig(
            window_title="Gin Rummy",
            window_width=1024,
            window_height=780,
            log_height=12,
            log_width=100,
        )

        self.players = players or [
            GinRummyPlayer(name="You", is_ai=False),
            GinRummyPlayer(name="AI", is_ai=True),
        ]
        self.game = GinRummyGame(self.players)
        self.round_number = 0
        self.round_over = False
        self.phase: str = "waiting"
        self.selected_card: Optional[Card] = None
        self.log_index = 0

        super().__init__(root, config)

        # Tkinter variables populated after ``BaseGUI`` initialisation
        self.status_var = tk.StringVar(value="Click 'Start Next Round' to begin.")
        self.top_discard_var = tk.StringVar(value="Discard pile: —")
        self.stock_count_var = tk.StringVar(value="Stock remaining: —")
        self.selection_var = tk.StringVar(value="No card selected.")
        self.melds_var = tk.StringVar(value="Melds will appear here once available.")
        self.deadwood_cards_var = tk.StringVar(value="Deadwood cards will be highlighted during play.")

        self.score_vars: list[tk.StringVar] = []
        self.deadwood_vars: list[tk.StringVar] = []
        self.player_status_labels: list[tk.Label] = []

        self.hand_container: tk.Frame
        self.log_widget: tk.Widget  # set in build_layout

        self.build_layout()
        self._update_controls()

    # ------------------------------------------------------------------
    # Layout and display helpers
    # ------------------------------------------------------------------
    def build_layout(self) -> None:
        theme = self.current_theme
        main_frame = tk.Frame(self.root, bg=theme.colors.background)
        main_frame.pack(fill=tk.BOTH, expand=True, padx=12, pady=12)

        # Player information panels -------------------------------------------------
        info_frame = tk.Frame(main_frame, bg=theme.colors.background)
        info_frame.pack(fill=tk.X, pady=(0, 12))

        for player in self.players:
            panel = self.create_label_frame(info_frame, player.name)
            panel.configure(bg=theme.colors.background)
            panel.pack(side=tk.LEFT, expand=True, fill=tk.BOTH, padx=6)

            score_var = tk.StringVar(value="Score: 0")
            deadwood_var = tk.StringVar(value="Deadwood: —")

            tk.Label(
                panel,
                textvariable=score_var,
                font=(theme.font_family, theme.font_size + 2, "bold"),
                bg=theme.colors.background,
                fg=theme.colors.foreground,
            ).pack(anchor=tk.W)

            tk.Label(
                panel,
                textvariable=deadwood_var,
                font=(theme.font_family, theme.font_size),
                bg=theme.colors.background,
                fg=theme.colors.secondary,
            ).pack(anchor=tk.W, pady=(2, 4))

            badge = tk.Label(
                panel,
                text="Waiting",
                font=(theme.font_family, theme.font_size - 1, "bold"),
                relief="groove",
                padx=8,
                pady=4,
                bg=theme.colors.secondary,
                fg=theme.colors.foreground,
            )
            badge.pack(anchor=tk.W)

            self.score_vars.append(score_var)
            self.deadwood_vars.append(deadwood_var)
            self.player_status_labels.append(badge)

        # Status and pile information ---------------------------------------------
        status_frame = tk.Frame(main_frame, bg=theme.colors.background)
        status_frame.pack(fill=tk.X, pady=(0, 8))

        tk.Label(
            status_frame,
            textvariable=self.status_var,
            font=(theme.font_family, theme.font_size + 1),
            bg=theme.colors.background,
            fg=theme.colors.info,
            wraplength=900,
            justify=tk.LEFT,
        ).pack(anchor=tk.W)

        pile_frame = tk.Frame(main_frame, bg=theme.colors.background)
        pile_frame.pack(fill=tk.X, pady=(0, 8))

        tk.Label(
            pile_frame,
            textvariable=self.top_discard_var,
            font=(theme.font_family, theme.font_size),
            bg=theme.colors.background,
            fg=theme.colors.foreground,
        ).pack(side=tk.LEFT, padx=(0, 20))

        tk.Label(
            pile_frame,
            textvariable=self.stock_count_var,
            font=(theme.font_family, theme.font_size),
            bg=theme.colors.background,
            fg=theme.colors.foreground,
        ).pack(side=tk.LEFT)

        tk.Label(
            pile_frame,
            textvariable=self.selection_var,
            font=(theme.font_family, theme.font_size - 1),
            bg=theme.colors.background,
            fg=theme.colors.secondary,
        ).pack(side=tk.RIGHT)

        # Hand and meld visualisation ---------------------------------------------
        hand_frame = self.create_label_frame(main_frame, "Your Hand")
        hand_frame.pack(fill=tk.X, pady=(0, 10))
        self.hand_container = tk.Frame(hand_frame, bg=theme.colors.background)
        self.hand_container.pack(fill=tk.X)

        meld_frame = self.create_label_frame(main_frame, "Meld Analysis")
        meld_frame.pack(fill=tk.X, pady=(0, 10))

        tk.Label(
            meld_frame,
            textvariable=self.melds_var,
            font=(theme.font_family, theme.font_size),
            bg=theme.colors.background,
            fg=theme.colors.foreground,
            justify=tk.LEFT,
            wraplength=900,
        ).pack(anchor=tk.W)

        tk.Label(
            meld_frame,
            textvariable=self.deadwood_cards_var,
            font=(theme.font_family, theme.font_size - 1),
            bg=theme.colors.background,
            fg=theme.colors.secondary,
            justify=tk.LEFT,
            wraplength=900,
        ).pack(anchor=tk.W, pady=(6, 0))

        # Action buttons ----------------------------------------------------------
        actions = tk.Frame(main_frame, bg=theme.colors.background)
        actions.pack(fill=tk.X, pady=(0, 12))

        self.take_upcard_button = tk.Button(
            actions,
            text="Take Upcard",
            command=self.on_take_initial_upcard,
            bg=theme.colors.button_bg,
            fg=theme.colors.button_fg,
            relief=self.current_theme.button_relief,
        )
        self.take_upcard_button.pack(side=tk.LEFT, padx=4)

        self.pass_upcard_button = tk.Button(
            actions,
            text="Pass Upcard",
            command=self.on_pass_initial_upcard,
            bg=theme.colors.button_bg,
            fg=theme.colors.button_fg,
            relief=self.current_theme.button_relief,
        )
        self.pass_upcard_button.pack(side=tk.LEFT, padx=4)

        self.draw_stock_button = tk.Button(
            actions,
            text="Draw Stock",
            command=self.on_draw_from_stock,
            bg=theme.colors.button_bg,
            fg=theme.colors.button_fg,
            relief=self.current_theme.button_relief,
        )
        self.draw_stock_button.pack(side=tk.LEFT, padx=4)

        self.draw_discard_button = tk.Button(
            actions,
            text="Draw Discard",
            command=self.on_draw_from_discard,
            bg=theme.colors.button_bg,
            fg=theme.colors.button_fg,
            relief=self.current_theme.button_relief,
        )
        self.draw_discard_button.pack(side=tk.LEFT, padx=4)

        self.knock_button = tk.Button(
            actions,
            text="Knock / Gin",
            command=self.on_knock,
            bg=theme.colors.button_bg,
            fg=theme.colors.button_fg,
            relief=self.current_theme.button_relief,
        )
        self.knock_button.pack(side=tk.LEFT, padx=4)

        self.discard_button = tk.Button(
            actions,
            text="Discard Selected",
            command=self.on_discard,
            bg=theme.colors.button_bg,
            fg=theme.colors.button_fg,
            relief=self.current_theme.button_relief,
        )
        self.discard_button.pack(side=tk.LEFT, padx=4)

        self.next_round_button = tk.Button(
            actions,
            text="Start Next Round",
            command=self.start_next_round,
            bg=theme.colors.button_bg,
            fg=theme.colors.button_fg,
            relief=self.current_theme.button_relief,
        )
        self.next_round_button.pack(side=tk.RIGHT, padx=4)

        # Log ---------------------------------------------------------------------
        log_frame = self.create_label_frame(main_frame, "Round Log")
        log_frame.pack(fill=tk.BOTH, expand=True)
        self.log_widget = self.create_log_widget(log_frame)
        self.log_widget.pack(fill=tk.BOTH, expand=True)

    def update_display(self) -> None:
        for idx, player in enumerate(self.players):
            analysis = self.game.analyze_hand(player.hand)
            self.score_vars[idx].set(f"Score: {player.score}")
            self.deadwood_vars[idx].set(f"Deadwood: {analysis.deadwood_total}")
            if idx == 0:
                self._update_meld_display(analysis)

        self._render_hand()

        if self.game.discard_pile:
            top_card = self.game.discard_pile[-1]
            self.top_discard_var.set(
                f"Discard pile: {top_card} (total {len(self.game.discard_pile)})"
            )
        else:
            self.top_discard_var.set("Discard pile: empty")

        self.stock_count_var.set(f"Stock remaining: {len(self.game.deck.cards)}")

        # Update selection helper text
        if self.selected_card and self.phase == "discard":
            self.selection_var.set(f"Selected discard: {self.selected_card}")
        elif self.phase == "discard":
            self.selection_var.set("Select a card to discard or knock.")
        else:
            self.selection_var.set("No card selected.")

        self._update_player_badges()

    # ------------------------------------------------------------------
    # Shortcut registration
    # ------------------------------------------------------------------
    def _setup_shortcuts(self) -> None:
        super()._setup_shortcuts()
        if not TKINTER_AVAILABLE:  # pragma: no cover - defensive
            return
        self.register_shortcut("s", self.on_draw_from_stock, "Draw from stock")
        self.register_shortcut("d", self.on_draw_from_discard, "Draw from discard")
        self.register_shortcut("k", self.on_knock, "Knock or declare gin")
        self.register_shortcut("g", self.on_knock, "Knock or declare gin")

    # ------------------------------------------------------------------
    # Game control logic
    # ------------------------------------------------------------------
    def start_next_round(self) -> None:
        if self.game.is_game_over():
            self.status_var.set("Game over. Close the window to exit.")
            return

        self.round_number += 1
        self.round_over = False
        self.selected_card = None
        self.phase = "waiting"
        self.game.deal_cards()
        self.log_index = 0

        self.log_message(
            self.log_widget,
            f"--- Round {self.round_number} begins. Dealer: {self.players[self.game.dealer_idx].name} ---",
        )
        if self.game.discard_pile:
            self.log_message(
                self.log_widget,
                f"Opening upcard: {self.game.discard_pile[-1]}",
            )

        self._prepare_next_action()
        self.update_display()
        self._update_controls()
        self._process_ai_turns()

    def on_take_initial_upcard(self) -> None:
        if self.round_over or not self.game.initial_upcard_phase:
            return
        if not self.game.can_take_initial_upcard(0):
            self.status_var.set("You cannot take the upcard right now.")
            return
        card = self.game.take_initial_upcard(0)
        self._flush_turn_log()
        self.players[0].hand.sort(key=lambda c: (c.suit.value, c.value))
        self.phase = "discard"
        self.status_var.set(f"You take {card}. Select a different card to discard or knock.")
        self.update_display()
        self._update_controls()

    def on_pass_initial_upcard(self) -> None:
        if self.round_over or not self.game.initial_upcard_phase:
            return
        if not self.game.can_take_initial_upcard(0):
            self.status_var.set("It is not your turn to act on the upcard.")
            return
        self.game.pass_initial_upcard(0)
        self._flush_turn_log()
        self._prepare_next_action(override_message="Waiting for opponent's decision...")
        self.update_display()
        self._update_controls()
        self._process_ai_turns()

    def on_draw_from_stock(self) -> None:
        if self.round_over or self.phase != "draw":
            return
        card = self.game.draw_from_stock()
        self.players[0].hand.append(card)
        self.players[0].hand.sort(key=lambda c: (c.suit.value, c.value))
        self._flush_turn_log()
        self.phase = "discard"
        self.status_var.set(f"You draw {card} from the stock.")
        self.update_display()
        self._update_controls()

    def on_draw_from_discard(self) -> None:
        if self.round_over or self.phase != "draw":
            return
        if not self.game.discard_pile or not self.game.can_draw_from_discard(0):
            self.status_var.set("You cannot draw from the discard pile right now.")
            return
        card = self.game.draw_from_discard()
        self.players[0].hand.append(card)
        self.players[0].hand.sort(key=lambda c: (c.suit.value, c.value))
        self._flush_turn_log()
        self.phase = "discard"
        self.status_var.set(f"You take {card} from the discard pile. Choose a discard or knock.")
        self.update_display()
        self._update_controls()

    def on_select_card(self, card: Card) -> None:
        if self.phase != "discard" or self.round_over:
            return
        if self.selected_card == card:
            self.selected_card = None
        else:
            self.selected_card = card
        self.update_display()
        self._update_controls()

    def on_discard(self) -> None:
        if self.round_over or self.phase != "discard":
            return
        if not self.selected_card:
            self.status_var.set("Select a card to discard first.")
            return
        try:
            self.game.discard(0, self.selected_card)
        except ValueError as exc:
            self.status_var.set(str(exc))
            return
        self.players[0].hand.sort(key=lambda c: (c.suit.value, c.value))
        discarded = self.selected_card
        self.selected_card = None
        self._flush_turn_log()
        self._prepare_next_action(override_message=f"You discard {discarded}. Waiting for opponent...")
        self.update_display()
        self._update_controls()
        self._process_ai_turns()

    def on_knock(self) -> None:
        if self.round_over or self.phase != "discard":
            return
        analysis = self.game.analyze_hand(self.players[0].hand)
        if analysis.deadwood_total > 10:
            self.status_var.set("You need 10 or fewer deadwood points to knock.")
            return
        if analysis.deadwood_total == 0:
            self.log_message(self.log_widget, f"{self.players[0].name} declares GIN!")
        else:
            self.log_message(
                self.log_widget,
                f"{self.players[0].name} knocks with {analysis.deadwood_total} deadwood.",
            )
        self._finish_round(knocker_idx=0)

    # ------------------------------------------------------------------
    # Internal helpers
    # ------------------------------------------------------------------
    def _render_hand(self) -> None:
        for widget in self.hand_container.winfo_children():
            widget.destroy()

        theme = self.current_theme
        for card in sorted(self.players[0].hand, key=lambda c: (c.suit.value, c.value)):
            btn = tk.Button(
                self.hand_container,
                text=str(card),
                width=4,
                command=lambda c=card: self.on_select_card(c),
                bg=theme.colors.button_bg,
                fg=theme.colors.button_fg,
                relief="sunken" if card == self.selected_card else theme.button_relief,
                padx=6,
                pady=6,
            )
            if card == self.selected_card:
                btn.configure(bg=theme.colors.highlight, fg=theme.colors.foreground)
            btn.pack(side=tk.LEFT, padx=3, pady=3)

    def _update_meld_display(self, analysis: HandAnalysis) -> None:
        if analysis.melds:
            meld_lines = "\n".join(_format_meld(meld) for meld in analysis.melds)
            self.melds_var.set(meld_lines)
        else:
            self.melds_var.set("No melds detected yet.")

        if analysis.deadwood_cards:
            self.deadwood_cards_var.set(
                f"Deadwood cards: {format_cards(analysis.deadwood_cards)}"
            )
        else:
            self.deadwood_cards_var.set("No deadwood cards!")

    def _update_player_badges(self) -> None:
        for idx, badge in enumerate(self.player_status_labels):
            text = "Waiting"
            bg = self.current_theme.colors.secondary
            fg = self.current_theme.colors.foreground

            if self.round_over:
                text = "Round Complete"
                bg = self.current_theme.colors.info
                fg = self.current_theme.colors.background
            elif self.game.initial_upcard_phase and self.game.can_take_initial_upcard(idx):
                text = "Upcard Decision"
                bg = self.current_theme.colors.warning
                fg = self.current_theme.colors.background
            elif not self.game.initial_upcard_phase and self.game.current_player_idx == idx:
                if idx == 0 and self.phase == "discard":
                    text = "Choose Discard"
                    bg = self.current_theme.colors.warning
                    fg = self.current_theme.colors.background
                elif idx == 0 and self.phase == "draw":
                    text = "Draw Now"
                    bg = self.current_theme.colors.warning
                    fg = self.current_theme.colors.background
                else:
                    text = "Active Turn"
                    bg = self.current_theme.colors.primary
                    fg = self.current_theme.colors.background

            badge.configure(text=text, bg=bg, fg=fg)

    def _prepare_next_action(self, *, override_message: Optional[str] = None) -> None:
        if self.round_over:
            message = "Round complete. Review the summary and start the next round."
            if self.game.is_game_over():
                winner = self.game.get_winner()
                message = f"Game over! {winner.name} wins with {winner.score} points."
            self.phase = "round-complete"
        elif self.game.initial_upcard_phase:
            if self.game.can_take_initial_upcard(0):
                top_card = self.game.discard_pile[-1] if self.game.discard_pile else "the upcard"
                message = f"Opening upcard {top_card}: take it or pass."
                self.phase = "initial-offer"
            else:
                message = "Waiting for opponent's decision..."
                self.phase = "waiting"
        else:
            if self.game.current_player_idx == 0:
                if self.game.current_turn_draw is None:
                    message = "Draw from the stock or the discard pile."
                    self.phase = "draw"
                else:
                    message = "Select a discard or declare knock/gin."
                    self.phase = "discard"
            else:
                message = "Waiting for opponent..."
                self.phase = "waiting"

        if override_message is not None:
            message = override_message
        self.status_var.set(message)

    def _flush_turn_log(self) -> None:
        while self.log_index < len(self.game.turn_log):
            entry = self.game.turn_log[self.log_index]
            self.log_message(self.log_widget, entry)
            self.log_index += 1

    def _execute_ai_turn(self, player_idx: int) -> None:
        player = self.players[player_idx]
        if self.game.current_turn_draw is None:
            top_card = self.game.discard_pile[-1] if self.game.discard_pile else None
            if (
                top_card
                and self.game.can_draw_from_discard(player_idx)
                and self.game.should_draw_discard(player, top_card)
            ):
                card = self.game.draw_from_discard()
            else:
                card = self.game.draw_from_stock()
            player.hand.append(card)
            player.hand.sort(key=lambda c: (c.suit.value, c.value))
            self._flush_turn_log()

        analysis = self.game.analyze_hand(player.hand)
        if analysis.deadwood_total == 0:
            self.log_message(self.log_widget, f"{player.name} declares GIN!")
            self._finish_round(knocker_idx=player_idx)
            return
        if analysis.deadwood_total <= 5:
            self.log_message(
                self.log_widget,
                f"{player.name} knocks with {analysis.deadwood_total} deadwood.",
            )
            self._finish_round(knocker_idx=player_idx)
            return

        discard_card = self.game.suggest_discard(player)
        self.game.discard(player_idx, discard_card)
        player.hand.sort(key=lambda c: (c.suit.value, c.value))
        self._flush_turn_log()

    def _process_ai_turns(self) -> None:
        while not self.round_over:
            if self.game.initial_upcard_phase:
                idx = self.game.initial_offer_order[self.game.initial_offer_position]
                player = self.players[idx]
                if not player.is_ai:
                    break
                top_card = self.game.discard_pile[-1] if self.game.discard_pile else None
                if top_card and self.game.should_draw_discard(player, top_card):
                    self.game.take_initial_upcard(idx)
                    self._flush_turn_log()
                    self._execute_ai_turn(idx)
                else:
                    self.game.pass_initial_upcard(idx)
                    self._flush_turn_log()
                continue

            current_idx = self.game.current_player_idx
            if current_idx >= len(self.players) or not self.players[current_idx].is_ai:
                break
            self._execute_ai_turn(current_idx)
            if self.round_over:
                break

        self._prepare_next_action()
        self.update_display()
        self._update_controls()

    def _finish_round(self, knocker_idx: int) -> None:
        if self.round_over:
            return

        opponent_idx = (knocker_idx + 1) % len(self.players)
        knocker = self.players[knocker_idx]
        opponent = self.players[opponent_idx]

        summary = self.game.calculate_round_summary(knocker, opponent)
        self.game.record_points(summary)
        self.round_over = True
        self._flush_turn_log()

        knock_label = summary.knock_type.name.replace("_", " ").title()
        self.log_message(
            self.log_widget,
            f"Round ends: {summary.knocker} ({knock_label}).",
        )
<<<<<<< HEAD
        self.log_message(
            self.log_widget,
            "Deadwood — "
            f"{summary.knocker}: {summary.knocker_deadwood}, "
            f"{summary.opponent}: {summary.opponent_deadwood} "
            f"(was {summary.opponent_initial_deadwood}).",
=======
        deadwood_message = (
            "Deadwood — "
            f"{summary.knocker}: {summary.knocker_deadwood}, "
            f"{summary.opponent}: {summary.opponent_deadwood} "
            f"(was {summary.opponent_initial_deadwood})."
>>>>>>> ea441a5a
        )
        self.log_message(self.log_widget, deadwood_message)

        if summary.melds_shown:
            self.log_message(self.log_widget, "Melds shown:")
            for meld in summary.melds_shown:
                self.log_message(self.log_widget, f"  • {_format_meld(meld)}")
        else:
            self.log_message(self.log_widget, "No melds were revealed.")

        if summary.layoff_cards:
            self.log_message(
                self.log_widget,
                f"Layoff cards: {format_cards(summary.layoff_cards)}",
            )
        else:
            self.log_message(self.log_widget, "No layoff cards were played.")

        self.log_message(self.log_widget, "Points awarded:")
        for name, points in summary.points_awarded.items():
            delta = f"+{points}" if points >= 0 else str(points)
            total = next(p.score for p in self.players if p.name == name)
            self.log_message(self.log_widget, f"  {name}: {delta} (total {total})")

        if self.game.is_game_over():
            winner = self.game.get_winner()
            self.log_message(
                self.log_widget,
                f"Game over! {winner.name} reaches {winner.score} points.",
            )

        self._prepare_next_action()
        self.update_display()
        self._update_controls()

    def _update_controls(self) -> None:
        state_initial = "normal" if (not self.round_over and self.phase == "initial-offer") else "disabled"
        self.take_upcard_button.config(state=state_initial)
        self.pass_upcard_button.config(state=state_initial)

        state_draw_stock = "normal" if (not self.round_over and self.phase == "draw") else "disabled"
        self.draw_stock_button.config(state=state_draw_stock)

        can_draw_discard = (
            not self.round_over
            and self.phase == "draw"
            and bool(self.game.discard_pile)
            and self.game.can_draw_from_discard(0)
        )
        self.draw_discard_button.config(state="normal" if can_draw_discard else "disabled")

        analysis = self.game.analyze_hand(self.players[0].hand)
        can_knock = not self.round_over and self.phase == "discard" and analysis.deadwood_total <= 10
        self.knock_button.config(state="normal" if can_knock else "disabled")
        if analysis.deadwood_total == 0:
            self.knock_button.config(text="Declare Gin")
        else:
            self.knock_button.config(text="Knock / Gin")

        can_discard = not self.round_over and self.phase == "discard" and self.selected_card is not None
        self.discard_button.config(state="normal" if can_discard else "disabled")

        next_state = "normal" if self.round_over and not self.game.is_game_over() else "disabled"
        self.next_round_button.config(state=next_state)

def run_app(*, player_name: str = "You", opponent_name: str = "AI") -> None:
    """Launch the Gin Rummy GUI application."""

    if not TKINTER_AVAILABLE:  # pragma: no cover - defensive branch
        raise RuntimeError("tkinter is not available in this environment")

    root = tk.Tk()
    players = [
        GinRummyPlayer(name=player_name, is_ai=False),
        GinRummyPlayer(name=opponent_name, is_ai=True),
    ]
    app = GinRummyGUI(root, players=players)
    app.start_next_round()
    root.mainloop()


__all__ = ["GinRummyGUI", "run_app"]<|MERGE_RESOLUTION|>--- conflicted
+++ resolved
@@ -12,16 +12,12 @@
     Meld,
     MeldType,
 )
-<<<<<<< HEAD
 from common.gui_base import TKINTER_AVAILABLE, BaseGUI, GUIConfig
 
 if TKINTER_AVAILABLE:  # pragma: no cover - UI specific branch
     import tkinter as tk
 else:  # pragma: no cover - fallback for headless environments
     tk = None  # type: ignore
-=======
-from common.gui_base import TKINTER_AVAILABLE, BaseGUI, GUIConfig, tk
->>>>>>> ea441a5a
 
 
 def _format_meld(meld: Meld) -> str:
@@ -642,20 +638,12 @@
             self.log_widget,
             f"Round ends: {summary.knocker} ({knock_label}).",
         )
-<<<<<<< HEAD
         self.log_message(
             self.log_widget,
             "Deadwood — "
             f"{summary.knocker}: {summary.knocker_deadwood}, "
             f"{summary.opponent}: {summary.opponent_deadwood} "
             f"(was {summary.opponent_initial_deadwood}).",
-=======
-        deadwood_message = (
-            "Deadwood — "
-            f"{summary.knocker}: {summary.knocker_deadwood}, "
-            f"{summary.opponent}: {summary.opponent_deadwood} "
-            f"(was {summary.opponent_initial_deadwood})."
->>>>>>> ea441a5a
         )
         self.log_message(self.log_widget, deadwood_message)
 
