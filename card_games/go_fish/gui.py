--- conflicted
+++ resolved
@@ -24,21 +24,14 @@
 
 from card_games.common.cards import RANKS
 from card_games.go_fish.game import GoFishGame, Player
-<<<<<<< HEAD
-from common.gui_base import TKINTER_AVAILABLE, BaseGUI, GUIConfig
-=======
 from common.gui_base import TKINTER_AVAILABLE, BaseGUI, GUIConfig, tk, ttk
->>>>>>> ea441a5a
 
 if not TKINTER_AVAILABLE:  # pragma: no cover - import guard for optional GUI
     raise RuntimeError("Tkinter is required to use the Go Fish GUI.")
 
-<<<<<<< HEAD
 import tkinter as tk
 from tkinter import ttk
 
-=======
->>>>>>> ea441a5a
 
 @dataclass
 class ScoreboardRow:
